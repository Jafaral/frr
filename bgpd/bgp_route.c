/* BGP routing information
   Copyright (C) 1996, 97, 98, 99 Kunihiro Ishiguro
   Copyright (C) 2016 Job Snijders <job@instituut.net>

This file is part of GNU Zebra.

GNU Zebra is free software; you can redistribute it and/or modify it
under the terms of the GNU General Public License as published by the
Free Software Foundation; either version 2, or (at your option) any
later version.

GNU Zebra is distributed in the hope that it will be useful, but
WITHOUT ANY WARRANTY; without even the implied warranty of
MERCHANTABILITY or FITNESS FOR A PARTICULAR PURPOSE.  See the GNU
General Public License for more details.

You should have received a copy of the GNU General Public License
along with GNU Zebra; see the file COPYING.  If not, write to the Free
Software Foundation, Inc., 59 Temple Place - Suite 330, Boston, MA
02111-1307, USA.  */

#include <zebra.h>

#include "prefix.h"
#include "linklist.h"
#include "memory.h"
#include "command.h"
#include "stream.h"
#include "filter.h"
#include "log.h"
#include "routemap.h"
#include "buffer.h"
#include "sockunion.h"
#include "plist.h"
#include "thread.h"
#include "workqueue.h"
#include "queue.h"
#include "memory.h"
#include "lib/json.h"

#include "bgpd/bgpd.h"
#include "bgpd/bgp_table.h"
#include "bgpd/bgp_route.h"
#include "bgpd/bgp_attr.h"
#include "bgpd/bgp_debug.h"
#include "bgpd/bgp_aspath.h"
#include "bgpd/bgp_regex.h"
#include "bgpd/bgp_community.h"
#include "bgpd/bgp_ecommunity.h"
#include "bgpd/bgp_lcommunity.h"
#include "bgpd/bgp_clist.h"
#include "bgpd/bgp_packet.h"
#include "bgpd/bgp_filter.h"
#include "bgpd/bgp_fsm.h"
#include "bgpd/bgp_mplsvpn.h"
#include "bgpd/bgp_nexthop.h"
#include "bgpd/bgp_damp.h"
#include "bgpd/bgp_advertise.h"
#include "bgpd/bgp_zebra.h"
#include "bgpd/bgp_vty.h"
#include "bgpd/bgp_mpath.h"
#include "bgpd/bgp_nht.h"
#include "bgpd/bgp_updgrp.h"

#if ENABLE_BGP_VNC
#include "bgpd/rfapi/rfapi_backend.h"
#include "bgpd/rfapi/vnc_import_bgp.h"
#include "bgpd/rfapi/vnc_export_bgp.h"
#endif

/* Extern from bgp_dump.c */
extern const char *bgp_origin_str[];
extern const char *bgp_origin_long_str[];

struct bgp_node *
bgp_afi_node_get (struct bgp_table *table, afi_t afi, safi_t safi, struct prefix *p,
		  struct prefix_rd *prd)
{
  struct bgp_node *rn;
  struct bgp_node *prn = NULL;
  
  assert (table);
  if (!table)
    return NULL;
  
  if ((safi == SAFI_MPLS_VPN) || (safi == SAFI_ENCAP))
    {
      prn = bgp_node_get (table, (struct prefix *) prd);

      if (prn->info == NULL)
	prn->info = bgp_table_init (afi, safi);
      else
	bgp_unlock_node (prn);
      table = prn->info;
    }

  rn = bgp_node_get (table, p);

  if ((safi == SAFI_MPLS_VPN) || (safi == SAFI_ENCAP))
    rn->prn = prn;

  return rn;
}

/* Allocate bgp_info_extra */
static struct bgp_info_extra *
bgp_info_extra_new (void)
{
  struct bgp_info_extra *new;
  new = XCALLOC (MTYPE_BGP_ROUTE_EXTRA, sizeof (struct bgp_info_extra));
  return new;
}

static void
bgp_info_extra_free (struct bgp_info_extra **extra)
{
  if (extra && *extra)
    {
      if ((*extra)->damp_info)
        bgp_damp_info_free ((*extra)->damp_info, 0);
      
      (*extra)->damp_info = NULL;
      
      XFREE (MTYPE_BGP_ROUTE_EXTRA, *extra);
      
      *extra = NULL;
    }
}

/* Get bgp_info extra information for the given bgp_info, lazy allocated
 * if required.
 */
struct bgp_info_extra *
bgp_info_extra_get (struct bgp_info *ri)
{
  if (!ri->extra)
    ri->extra = bgp_info_extra_new();
  return ri->extra;
}

/* Allocate new bgp info structure. */
struct bgp_info *
bgp_info_new (void)
{
  return XCALLOC (MTYPE_BGP_ROUTE, sizeof (struct bgp_info));
}

/* Free bgp route information. */
static void
bgp_info_free (struct bgp_info *binfo)
{
  if (binfo->attr)
    bgp_attr_unintern (&binfo->attr);

  bgp_unlink_nexthop(binfo);
  bgp_info_extra_free (&binfo->extra);
  bgp_info_mpath_free (&binfo->mpath);

  peer_unlock (binfo->peer); /* bgp_info peer reference */

  XFREE (MTYPE_BGP_ROUTE, binfo);
}

struct bgp_info *
bgp_info_lock (struct bgp_info *binfo)
{
  binfo->lock++;
  return binfo;
}

struct bgp_info *
bgp_info_unlock (struct bgp_info *binfo)
{
  assert (binfo && binfo->lock > 0);
  binfo->lock--;
  
  if (binfo->lock == 0)
    {
#if 0
      zlog_debug ("%s: unlocked and freeing", __func__);
      zlog_backtrace (LOG_DEBUG);
#endif
      bgp_info_free (binfo);
      return NULL;
    }

#if 0
  if (binfo->lock == 1)
    {
      zlog_debug ("%s: unlocked to 1", __func__);
      zlog_backtrace (LOG_DEBUG);
    }
#endif
  
  return binfo;
}

void
bgp_info_add (struct bgp_node *rn, struct bgp_info *ri)
{
  struct bgp_info *top;

  top = rn->info;
  
  ri->next = rn->info;
  ri->prev = NULL;
  if (top)
    top->prev = ri;
  rn->info = ri;
  
  bgp_info_lock (ri);
  bgp_lock_node (rn);
  peer_lock (ri->peer); /* bgp_info peer reference */
}

/* Do the actual removal of info from RIB, for use by bgp_process 
   completion callback *only* */
static void
bgp_info_reap (struct bgp_node *rn, struct bgp_info *ri)
{
  if (ri->next)
    ri->next->prev = ri->prev;
  if (ri->prev)
    ri->prev->next = ri->next;
  else
    rn->info = ri->next;
  
  bgp_info_mpath_dequeue (ri);
  bgp_info_unlock (ri);
  bgp_unlock_node (rn);
}

void
bgp_info_delete (struct bgp_node *rn, struct bgp_info *ri)
{
  bgp_info_set_flag (rn, ri, BGP_INFO_REMOVED);
  /* set of previous already took care of pcount */
  UNSET_FLAG (ri->flags, BGP_INFO_VALID);
}

/* undo the effects of a previous call to bgp_info_delete; typically
   called when a route is deleted and then quickly re-added before the
   deletion has been processed */
void
bgp_info_restore (struct bgp_node *rn, struct bgp_info *ri)
{
  bgp_info_unset_flag (rn, ri, BGP_INFO_REMOVED);
  /* unset of previous already took care of pcount */
  SET_FLAG (ri->flags, BGP_INFO_VALID);
}

/* Adjust pcount as required */   
static void
bgp_pcount_adjust (struct bgp_node *rn, struct bgp_info *ri)
{
  struct bgp_table *table;

  assert (rn && bgp_node_table (rn));
  assert (ri && ri->peer && ri->peer->bgp);

  table = bgp_node_table (rn);

  if (ri->peer == ri->peer->bgp->peer_self)
    return;
    
  if (!BGP_INFO_COUNTABLE (ri)
      && CHECK_FLAG (ri->flags, BGP_INFO_COUNTED))
    {
          
      UNSET_FLAG (ri->flags, BGP_INFO_COUNTED);
      
      /* slight hack, but more robust against errors. */
      if (ri->peer->pcount[table->afi][table->safi])
        ri->peer->pcount[table->afi][table->safi]--;
      else
        {
          zlog_warn ("%s: Asked to decrement 0 prefix count for peer %s",
                     __func__, ri->peer->host);
          zlog_backtrace (LOG_WARNING);
          zlog_warn ("%s: Please report to Quagga bugzilla", __func__);
        }      
    }
  else if (BGP_INFO_COUNTABLE (ri)
           && !CHECK_FLAG (ri->flags, BGP_INFO_COUNTED))
    {
      SET_FLAG (ri->flags, BGP_INFO_COUNTED);
      ri->peer->pcount[table->afi][table->safi]++;
    }
}


/* Set/unset bgp_info flags, adjusting any other state as needed.
 * This is here primarily to keep prefix-count in check.
 */
void
bgp_info_set_flag (struct bgp_node *rn, struct bgp_info *ri, u_int32_t flag)
{
  SET_FLAG (ri->flags, flag);
  
  /* early bath if we know it's not a flag that changes countability state */
  if (!CHECK_FLAG (flag, BGP_INFO_VALID|BGP_INFO_HISTORY|BGP_INFO_REMOVED))
    return;
  
  bgp_pcount_adjust (rn, ri);
}

void
bgp_info_unset_flag (struct bgp_node *rn, struct bgp_info *ri, u_int32_t flag)
{
  UNSET_FLAG (ri->flags, flag);
  
  /* early bath if we know it's not a flag that changes countability state */
  if (!CHECK_FLAG (flag, BGP_INFO_VALID|BGP_INFO_HISTORY|BGP_INFO_REMOVED))
    return;
  
  bgp_pcount_adjust (rn, ri);
}

/* Get MED value.  If MED value is missing and "bgp bestpath
   missing-as-worst" is specified, treat it as the worst value. */
static u_int32_t
bgp_med_value (struct attr *attr, struct bgp *bgp)
{
  if (attr->flag & ATTR_FLAG_BIT (BGP_ATTR_MULTI_EXIT_DISC))
    return attr->med;
  else
    {
      if (bgp_flag_check (bgp, BGP_FLAG_MED_MISSING_AS_WORST))
	return BGP_MED_MAX;
      else
	return 0;
    }
}

void
bgp_info_path_with_addpath_rx_str (struct bgp_info *ri, char *buf)
{
  if (ri->addpath_rx_id)
    sprintf(buf, "path %s (addpath rxid %d)", ri->peer->host, ri->addpath_rx_id);
  else
    sprintf(buf, "path %s", ri->peer->host);
}

/* Compare two bgp route entity.  If 'new' is preferable over 'exist' return 1. */
static int
bgp_info_cmp (struct bgp *bgp, struct bgp_info *new, struct bgp_info *exist,
	      int *paths_eq, struct bgp_maxpaths_cfg *mpath_cfg, int debug,
              const char *pfx_buf)
{
  struct attr *newattr, *existattr;
  struct attr_extra *newattre, *existattre;
  bgp_peer_sort_t new_sort;
  bgp_peer_sort_t exist_sort;
  u_int32_t new_pref;
  u_int32_t exist_pref;
  u_int32_t new_med;
  u_int32_t exist_med;
  u_int32_t new_weight;
  u_int32_t exist_weight;
  uint32_t newm, existm;
  struct in_addr new_id;
  struct in_addr exist_id;
  int new_cluster;
  int exist_cluster;
  int internal_as_route;
  int confed_as_route;
  int ret;
  char new_buf[PATH_ADDPATH_STR_BUFFER];
  char exist_buf[PATH_ADDPATH_STR_BUFFER];

  *paths_eq = 0;

  /* 0. Null check. */
  if (new == NULL)
    {
      if (debug)
        zlog_debug("%s: new is NULL", pfx_buf);
      return 0;
    }

  if (debug)
    bgp_info_path_with_addpath_rx_str (new, new_buf);

  if (exist == NULL)
    {
      if (debug)
        zlog_debug("%s: %s is the initial bestpath", pfx_buf, new_buf);
      return 1;
    }

  if (debug)
    {
      bgp_info_path_with_addpath_rx_str (exist, exist_buf);
      zlog_debug("%s: Comparing %s flags 0x%x with %s flags 0x%x",
                 pfx_buf, new_buf, new->flags, exist_buf, exist->flags);
    }

  newattr = new->attr;
  existattr = exist->attr;
  newattre = newattr->extra;
  existattre = existattr->extra;

  /* 1. Weight check. */
  new_weight = exist_weight = 0;

  if (newattre)
    new_weight = newattre->weight;
  if (existattre)
    exist_weight = existattre->weight;

  if (new_weight > exist_weight)
    {
      if (debug)
        zlog_debug("%s: %s wins over %s due to weight %d > %d",
                   pfx_buf, new_buf, exist_buf, new_weight, exist_weight);
      return 1;
    }

  if (new_weight < exist_weight)
    {
      if (debug)
        zlog_debug("%s: %s loses to %s due to weight %d < %d",
                   pfx_buf, new_buf, exist_buf, new_weight, exist_weight);
      return 0;
    }

  /* 2. Local preference check. */
  new_pref = exist_pref = bgp->default_local_pref;

  if (newattr->flag & ATTR_FLAG_BIT (BGP_ATTR_LOCAL_PREF))
    new_pref = newattr->local_pref;
  if (existattr->flag & ATTR_FLAG_BIT (BGP_ATTR_LOCAL_PREF))
    exist_pref = existattr->local_pref;

  if (new_pref > exist_pref)
    {
      if (debug)
        zlog_debug("%s: %s wins over %s due to localpref %d > %d",
                   pfx_buf, new_buf, exist_buf, new_pref, exist_pref);
      return 1;
    }

  if (new_pref < exist_pref)
    {
      if (debug)
        zlog_debug("%s: %s loses to %s due to localpref %d < %d",
                   pfx_buf, new_buf, exist_buf, new_pref, exist_pref);
      return 0;
    }

  /* 3. Local route check. We prefer:
   *  - BGP_ROUTE_STATIC
   *  - BGP_ROUTE_AGGREGATE
   *  - BGP_ROUTE_REDISTRIBUTE
   */
  if (! (new->sub_type == BGP_ROUTE_NORMAL))
    {
      if (debug)
        zlog_debug("%s: %s wins over %s due to preferred BGP_ROUTE type",
                   pfx_buf, new_buf, exist_buf);
      return 1;
    }

  if (! (exist->sub_type == BGP_ROUTE_NORMAL))
    {
      if (debug)
        zlog_debug("%s: %s loses to %s due to preferred BGP_ROUTE type",
                   pfx_buf, new_buf, exist_buf);
      return 0;
    }

  /* 4. AS path length check. */
  if (! bgp_flag_check (bgp, BGP_FLAG_ASPATH_IGNORE))
    {
      int exist_hops = aspath_count_hops (existattr->aspath);
      int exist_confeds = aspath_count_confeds (existattr->aspath);
      
      if (bgp_flag_check (bgp, BGP_FLAG_ASPATH_CONFED))
	{
	  int aspath_hops;
	  
	  aspath_hops = aspath_count_hops (newattr->aspath);
          aspath_hops += aspath_count_confeds (newattr->aspath);
          
	  if ( aspath_hops < (exist_hops + exist_confeds))
            {
              if (debug)
                zlog_debug("%s: %s wins over %s due to aspath (with confeds) hopcount %d < %d",
                           pfx_buf, new_buf, exist_buf,
                           aspath_hops, (exist_hops + exist_confeds));
	      return 1;
            }

	  if ( aspath_hops > (exist_hops + exist_confeds))
            {
              if (debug)
                zlog_debug("%s: %s loses to %s due to aspath (with confeds) hopcount %d > %d",
                           pfx_buf, new_buf, exist_buf,
                           aspath_hops, (exist_hops + exist_confeds));
	      return 0;
            }
	}
      else
	{
	  int newhops = aspath_count_hops (newattr->aspath);
	  
	  if (newhops < exist_hops)
            {
              if (debug)
                zlog_debug("%s: %s wins over %s due to aspath hopcount %d < %d",
                           pfx_buf, new_buf, exist_buf, newhops, exist_hops);
	      return 1;
            }

          if (newhops > exist_hops)
            {
              if (debug)
                zlog_debug("%s: %s loses to %s due to aspath hopcount %d > %d",
                           pfx_buf, new_buf, exist_buf, newhops, exist_hops);
	      return 0;
            }
	}
    }

  /* 5. Origin check. */
  if (newattr->origin < existattr->origin)
    {
      if (debug)
        zlog_debug("%s: %s wins over %s due to ORIGIN %s < %s",
                   pfx_buf, new_buf, exist_buf,
                   bgp_origin_long_str[newattr->origin],
                   bgp_origin_long_str[existattr->origin]);
      return 1;
    }

  if (newattr->origin > existattr->origin)
    {
      if (debug)
        zlog_debug("%s: %s loses to %s due to ORIGIN %s > %s",
                   pfx_buf, new_buf, exist_buf,
                   bgp_origin_long_str[newattr->origin],
                   bgp_origin_long_str[existattr->origin]);
      return 0;
    }

  /* 6. MED check. */
  internal_as_route = (aspath_count_hops (newattr->aspath) == 0
		      && aspath_count_hops (existattr->aspath) == 0);
  confed_as_route = (aspath_count_confeds (newattr->aspath) > 0
		    && aspath_count_confeds (existattr->aspath) > 0
		    && aspath_count_hops (newattr->aspath) == 0
		    && aspath_count_hops (existattr->aspath) == 0);
  
  if (bgp_flag_check (bgp, BGP_FLAG_ALWAYS_COMPARE_MED)
      || (bgp_flag_check (bgp, BGP_FLAG_MED_CONFED)
	 && confed_as_route)
      || aspath_cmp_left (newattr->aspath, existattr->aspath)
      || aspath_cmp_left_confed (newattr->aspath, existattr->aspath)
      || internal_as_route)
    {
      new_med = bgp_med_value (new->attr, bgp);
      exist_med = bgp_med_value (exist->attr, bgp);

      if (new_med < exist_med)
        {
          if (debug)
            zlog_debug("%s: %s wins over %s due to MED %d < %d",
                       pfx_buf, new_buf, exist_buf, new_med, exist_med);
	  return 1;
        }

      if (new_med > exist_med)
        {
          if (debug)
            zlog_debug("%s: %s loses to %s due to MED %d > %d",
                       pfx_buf, new_buf, exist_buf, new_med, exist_med);
	  return 0;
        }
    }

  /* 7. Peer type check. */
  new_sort = new->peer->sort;
  exist_sort = exist->peer->sort;

  if (new_sort == BGP_PEER_EBGP
      && (exist_sort == BGP_PEER_IBGP || exist_sort == BGP_PEER_CONFED))
    {
      if (debug)
        zlog_debug("%s: %s wins over %s due to eBGP peer > iBGP peer",
                   pfx_buf, new_buf, exist_buf);
      return 1;
    }

  if (exist_sort == BGP_PEER_EBGP
      && (new_sort == BGP_PEER_IBGP || new_sort == BGP_PEER_CONFED))
    {
      if (debug)
        zlog_debug("%s: %s loses to %s due to iBGP peer < eBGP peer",
                   pfx_buf, new_buf, exist_buf);
      return 0;
    }

  /* 8. IGP metric check. */
  newm = existm = 0;

  if (new->extra)
    newm = new->extra->igpmetric;
  if (exist->extra)
    existm = exist->extra->igpmetric;

  if (newm < existm)
    {
      if (debug)
        zlog_debug("%s: %s wins over %s due to IGP metric %d < %d",
                   pfx_buf, new_buf, exist_buf, newm, existm);
      ret = 1;
    }

  if (newm > existm)
    {
      if (debug)
        zlog_debug("%s: %s loses to %s due to IGP metric %d > %d",
                   pfx_buf, new_buf, exist_buf, newm, existm);
      ret = 0;
    }

  /* 9. Same IGP metric. Compare the cluster list length as
     representative of IGP hops metric. Rewrite the metric value
     pair (newm, existm) with the cluster list length. Prefer the
     path with smaller cluster list length.                       */
  if (newm == existm)
    {
      if (peer_sort (new->peer) == BGP_PEER_IBGP
	  && peer_sort (exist->peer) == BGP_PEER_IBGP
	  && (mpath_cfg == NULL ||
              CHECK_FLAG (mpath_cfg->ibgp_flags,
                          BGP_FLAG_IBGP_MULTIPATH_SAME_CLUSTERLEN)))
	{
	  newm = BGP_CLUSTER_LIST_LENGTH(new->attr);
	  existm = BGP_CLUSTER_LIST_LENGTH(exist->attr);

	  if (newm < existm)
            {
              if (debug)
                zlog_debug("%s: %s wins over %s due to CLUSTER_LIST length %d < %d",
                           pfx_buf, new_buf, exist_buf, newm, existm);
	      ret = 1;
            }

	  if (newm > existm)
            {
              if (debug)
                zlog_debug("%s: %s loses to %s due to CLUSTER_LIST length %d > %d",
                           pfx_buf, new_buf, exist_buf, newm, existm);
	      ret = 0;
            }
	}
    }

  /* 10. confed-external vs. confed-internal */
  if (CHECK_FLAG(bgp->config, BGP_CONFIG_CONFEDERATION))
    {
      if (new_sort == BGP_PEER_CONFED && exist_sort == BGP_PEER_IBGP)
        {
          if (debug)
            zlog_debug("%s: %s wins over %s due to confed-external peer > confed-internal peer",
                       pfx_buf, new_buf, exist_buf);
          return 1;
        }

      if (exist_sort == BGP_PEER_CONFED && new_sort == BGP_PEER_IBGP)
        {
          if (debug)
            zlog_debug("%s: %s loses to %s due to confed-internal peer < confed-external peer",
                       pfx_buf, new_buf, exist_buf);
          return 0;
        }
    }

  /* 11. Maximum path check. */
  if (newm == existm)
    {
      if (bgp_flag_check(bgp, BGP_FLAG_ASPATH_MULTIPATH_RELAX))
        {

	  /*
	   * For the two paths, all comparison steps till IGP metric
	   * have succeeded - including AS_PATH hop count. Since 'bgp
	   * bestpath as-path multipath-relax' knob is on, we don't need
	   * an exact match of AS_PATH. Thus, mark the paths are equal.
	   * That will trigger both these paths to get into the multipath
	   * array.
	   */
	  *paths_eq = 1;

          if (debug)
            zlog_debug("%s: %s and %s are equal via multipath-relax",
                       pfx_buf, new_buf, exist_buf);
        }
      else if (new->peer->sort == BGP_PEER_IBGP)
	{
	  if (aspath_cmp (new->attr->aspath, exist->attr->aspath))
            {
	      *paths_eq = 1;

              if (debug)
                zlog_debug("%s: %s and %s are equal via matching aspaths",
                           pfx_buf, new_buf, exist_buf);
            }
	}
      else if (new->peer->as == exist->peer->as)
        {
	  *paths_eq = 1;

          if (debug)
            zlog_debug("%s: %s and %s are equal via same remote-as",
                       pfx_buf, new_buf, exist_buf);
        }
    }
  else
    {
      /*
       * TODO: If unequal cost ibgp multipath is enabled we can
       * mark the paths as equal here instead of returning
       */
      if (debug)
        {
          if (ret == 1)
            zlog_debug("%s: %s wins over %s after IGP metric comparison",
                       pfx_buf, new_buf, exist_buf);
          else
            zlog_debug("%s: %s loses to %s after IGP metric comparison",
                       pfx_buf, new_buf, exist_buf);
        }
      return ret;
    }

  /* 12. If both paths are external, prefer the path that was received
     first (the oldest one).  This step minimizes route-flap, since a
     newer path won't displace an older one, even if it was the
     preferred route based on the additional decision criteria below.  */
  if (! bgp_flag_check (bgp, BGP_FLAG_COMPARE_ROUTER_ID)
      && new_sort == BGP_PEER_EBGP
      && exist_sort == BGP_PEER_EBGP)
    {
      if (CHECK_FLAG (new->flags, BGP_INFO_SELECTED))
        {
          if (debug)
              zlog_debug("%s: %s wins over %s due to oldest external",
                         pfx_buf, new_buf, exist_buf);
	  return 1;
        }

      if (CHECK_FLAG (exist->flags, BGP_INFO_SELECTED))
        {
          if (debug)
              zlog_debug("%s: %s loses to %s due to oldest external",
                         pfx_buf, new_buf, exist_buf);
	  return 0;
        }
    }

  /* 13. Router-ID comparision. */
  /* If one of the paths is "stale", the corresponding peer router-id will
   * be 0 and would always win over the other path. If originator id is
   * used for the comparision, it will decide which path is better.
   */
  if (newattr->flag & ATTR_FLAG_BIT(BGP_ATTR_ORIGINATOR_ID))
    new_id.s_addr = newattre->originator_id.s_addr;
  else
    new_id.s_addr = new->peer->remote_id.s_addr;
  if (existattr->flag & ATTR_FLAG_BIT(BGP_ATTR_ORIGINATOR_ID))
    exist_id.s_addr = existattre->originator_id.s_addr;
  else
    exist_id.s_addr = exist->peer->remote_id.s_addr;

  if (ntohl (new_id.s_addr) < ntohl (exist_id.s_addr))
    {
      if (debug)
        zlog_debug("%s: %s wins over %s due to Router-ID comparison",
                   pfx_buf, new_buf, exist_buf);
      return 1;
    }

  if (ntohl (new_id.s_addr) > ntohl (exist_id.s_addr))
    {
      if (debug)
        zlog_debug("%s: %s loses to %s due to Router-ID comparison",
                   pfx_buf, new_buf, exist_buf);
      return 0;
    }

  /* 14. Cluster length comparision. */
  new_cluster = BGP_CLUSTER_LIST_LENGTH(new->attr);
  exist_cluster = BGP_CLUSTER_LIST_LENGTH(exist->attr);

  if (new_cluster < exist_cluster)
    {
      if (debug)
        zlog_debug("%s: %s wins over %s due to CLUSTER_LIST length %d < %d",
                   pfx_buf, new_buf, exist_buf, new_cluster, exist_cluster);
      return 1;
    }

  if (new_cluster > exist_cluster)
    {
      if (debug)
        zlog_debug("%s: %s loses to %s due to CLUSTER_LIST length %d > %d",
                   pfx_buf, new_buf, exist_buf, new_cluster, exist_cluster);
      return 0;
    }

  /* 15. Neighbor address comparision. */
  /* Do this only if neither path is "stale" as stale paths do not have
   * valid peer information (as the connection may or may not be up).
   */
  if (CHECK_FLAG (exist->flags, BGP_INFO_STALE))
    {
      if (debug)
        zlog_debug("%s: %s wins over %s due to latter path being STALE",
                   pfx_buf, new_buf, exist_buf);
      return 1;
    }

  if (CHECK_FLAG (new->flags, BGP_INFO_STALE))
    {
      if (debug)
        zlog_debug("%s: %s loses to %s due to former path being STALE",
                   pfx_buf, new_buf, exist_buf);
      return 0;
    }

  /* locally configured routes to advertise do not have su_remote */
  if (new->peer->su_remote == NULL)
    return 0;
  if (exist->peer->su_remote == NULL)
    return 1;
  
  ret = sockunion_cmp (new->peer->su_remote, exist->peer->su_remote);

  if (ret == 1)
    {
      if (debug)
        zlog_debug("%s: %s loses to %s due to Neighor IP comparison",
                   pfx_buf, new_buf, exist_buf);
      return 0;
    }

  if (ret == -1)
    {
      if (debug)
        zlog_debug("%s: %s wins over %s due to Neighor IP comparison",
                   pfx_buf, new_buf, exist_buf);
      return 1;
    }

  if (debug)
    zlog_debug("%s: %s wins over %s due to nothing left to compare",
               pfx_buf, new_buf, exist_buf);

  return 1;
}

/* Compare two bgp route entity.  Return -1 if new is preferred, 1 if exist
 * is preferred, or 0 if they are the same (usually will only occur if
 * multipath is enabled 
 * This version is compatible with */
int
bgp_info_cmp_compatible (struct bgp *bgp, struct bgp_info *new, struct bgp_info *exist,
                         afi_t afi, safi_t safi)
{
  int paths_eq;
  int ret;
  ret = bgp_info_cmp (bgp, new, exist, &paths_eq, NULL, 0, __func__);

  if (paths_eq)
    ret = 0;
  else 
    {
      if (ret == 1)
        ret = -1;
      else 
        ret = 1;
    }
  return ret;
}

static enum filter_type
bgp_input_filter (struct peer *peer, struct prefix *p, struct attr *attr,
		  afi_t afi, safi_t safi)
{
  struct bgp_filter *filter;

  filter = &peer->filter[afi][safi];

#define FILTER_EXIST_WARN(F,f,filter) \
  if (BGP_DEBUG (update, UPDATE_IN) \
      && !(F ## _IN (filter))) \
    zlog_warn ("%s: Could not find configured input %s-list %s!", \
               peer->host, #f, F ## _IN_NAME(filter));
  
  if (DISTRIBUTE_IN_NAME (filter)) {
    FILTER_EXIST_WARN(DISTRIBUTE, distribute, filter);
      
    if (access_list_apply (DISTRIBUTE_IN (filter), p) == FILTER_DENY)
      return FILTER_DENY;
  }

  if (PREFIX_LIST_IN_NAME (filter)) {
    FILTER_EXIST_WARN(PREFIX_LIST, prefix, filter);
    
    if (prefix_list_apply (PREFIX_LIST_IN (filter), p) == PREFIX_DENY)
      return FILTER_DENY;
  }
  
  if (FILTER_LIST_IN_NAME (filter)) {
    FILTER_EXIST_WARN(FILTER_LIST, as, filter);
    
    if (as_list_apply (FILTER_LIST_IN (filter), attr->aspath)== AS_FILTER_DENY)
      return FILTER_DENY;
  }
  
  return FILTER_PERMIT;
#undef FILTER_EXIST_WARN
}

static enum filter_type
bgp_output_filter (struct peer *peer, struct prefix *p, struct attr *attr,
		   afi_t afi, safi_t safi)
{
  struct bgp_filter *filter;

  filter = &peer->filter[afi][safi];

#define FILTER_EXIST_WARN(F,f,filter) \
  if (BGP_DEBUG (update, UPDATE_OUT) \
      && !(F ## _OUT (filter))) \
    zlog_warn ("%s: Could not find configured output %s-list %s!", \
               peer->host, #f, F ## _OUT_NAME(filter));

  if (DISTRIBUTE_OUT_NAME (filter)) {
    FILTER_EXIST_WARN(DISTRIBUTE, distribute, filter);
    
    if (access_list_apply (DISTRIBUTE_OUT (filter), p) == FILTER_DENY)
      return FILTER_DENY;
  }

  if (PREFIX_LIST_OUT_NAME (filter)) {
    FILTER_EXIST_WARN(PREFIX_LIST, prefix, filter);
    
    if (prefix_list_apply (PREFIX_LIST_OUT (filter), p) == PREFIX_DENY)
      return FILTER_DENY;
  }

  if (FILTER_LIST_OUT_NAME (filter)) {
    FILTER_EXIST_WARN(FILTER_LIST, as, filter);
    
    if (as_list_apply (FILTER_LIST_OUT (filter), attr->aspath) == AS_FILTER_DENY)
      return FILTER_DENY;
  }

  return FILTER_PERMIT;
#undef FILTER_EXIST_WARN
}

/* If community attribute includes no_export then return 1. */
static int
bgp_community_filter (struct peer *peer, struct attr *attr)
{
  if (attr->community)
    {
      /* NO_ADVERTISE check. */
      if (community_include (attr->community, COMMUNITY_NO_ADVERTISE))
	return 1;

      /* NO_EXPORT check. */
      if (peer->sort == BGP_PEER_EBGP &&
	  community_include (attr->community, COMMUNITY_NO_EXPORT))
	return 1;

      /* NO_EXPORT_SUBCONFED check. */
      if (peer->sort == BGP_PEER_EBGP
	  || peer->sort == BGP_PEER_CONFED)
	if (community_include (attr->community, COMMUNITY_NO_EXPORT_SUBCONFED))
	  return 1;
    }
  return 0;
}

/* Route reflection loop check.  */
static int
bgp_cluster_filter (struct peer *peer, struct attr *attr)
{
  struct in_addr cluster_id;

  if (attr->extra && attr->extra->cluster)
    {
      if (peer->bgp->config & BGP_CONFIG_CLUSTER_ID)
	cluster_id = peer->bgp->cluster_id;
      else
	cluster_id = peer->bgp->router_id;
      
      if (cluster_loop_check (attr->extra->cluster, cluster_id))
	return 1;
    }
  return 0;
}

static int
bgp_input_modifier (struct peer *peer, struct prefix *p, struct attr *attr,
		    afi_t afi, safi_t safi, const char *rmap_name)
{
  struct bgp_filter *filter;
  struct bgp_info info;
  route_map_result_t ret;
  struct route_map *rmap = NULL;

  filter = &peer->filter[afi][safi];

  /* Apply default weight value. */
  if (peer->weight[afi][safi])
    (bgp_attr_extra_get (attr))->weight = peer->weight[afi][safi];

  if (rmap_name)
    {
      rmap = route_map_lookup_by_name(rmap_name);

      if (rmap == NULL)
	    return RMAP_DENY;
    }
  else
    {
      if (ROUTE_MAP_IN_NAME(filter))
        {
          rmap = ROUTE_MAP_IN (filter);

          if (rmap == NULL)
	        return RMAP_DENY;
        }
    }

  /* Route map apply. */
  if (rmap)
    {
      /* Duplicate current value to new strucutre for modification. */
      info.peer = peer;
      info.attr = attr;

      SET_FLAG (peer->rmap_type, PEER_RMAP_TYPE_IN); 

      /* Apply BGP route map to the attribute. */
      ret = route_map_apply (rmap, p, RMAP_BGP, &info);

      peer->rmap_type = 0;

      if (ret == RMAP_DENYMATCH)
	{
	  /* Free newly generated AS path and community by route-map. */
	  bgp_attr_flush (attr);
	  return RMAP_DENY;
	}
    }
  return RMAP_PERMIT;
}

static int
bgp_output_modifier (struct peer *peer, struct prefix *p, struct attr *attr,
		     afi_t afi, safi_t safi, const char *rmap_name)
{
  struct bgp_filter *filter;
  struct bgp_info info;
  route_map_result_t ret;
  struct route_map *rmap = NULL;

  filter = &peer->filter[afi][safi];

  /* Apply default weight value. */
  if (peer->weight[afi][safi])
    (bgp_attr_extra_get (attr))->weight = peer->weight[afi][safi];

  if (rmap_name)
    {
      rmap = route_map_lookup_by_name(rmap_name);

      if (rmap == NULL)
	    return RMAP_DENY;
    }
  else
    {
      if (ROUTE_MAP_OUT_NAME(filter))
        {
          rmap = ROUTE_MAP_OUT (filter);

          if (rmap == NULL)
	        return RMAP_DENY;
        }
    }

  /* Route map apply. */
  if (rmap)
    {
      /* Duplicate current value to new strucutre for modification. */
      info.peer = peer;
      info.attr = attr;

      SET_FLAG (peer->rmap_type, PEER_RMAP_TYPE_OUT);

      /* Apply BGP route map to the attribute. */
      ret = route_map_apply (rmap, p, RMAP_BGP, &info);

      peer->rmap_type = 0;

      if (ret == RMAP_DENYMATCH)
	/* caller has multiple error paths with bgp_attr_flush() */
	return RMAP_DENY;
    }
  return RMAP_PERMIT;
}

/* If this is an EBGP peer with remove-private-AS */
static void
bgp_peer_remove_private_as(struct bgp *bgp, afi_t afi, safi_t safi,
                           struct peer *peer, struct attr *attr)
{
  if (peer->sort == BGP_PEER_EBGP &&
      (peer_af_flag_check (peer, afi, safi, PEER_FLAG_REMOVE_PRIVATE_AS_ALL_REPLACE) ||
       peer_af_flag_check (peer, afi, safi, PEER_FLAG_REMOVE_PRIVATE_AS_REPLACE) ||
       peer_af_flag_check (peer, afi, safi, PEER_FLAG_REMOVE_PRIVATE_AS_ALL) ||
       peer_af_flag_check (peer, afi, safi, PEER_FLAG_REMOVE_PRIVATE_AS)))
    {
      // Take action on the entire aspath
      if (peer_af_flag_check (peer, afi, safi, PEER_FLAG_REMOVE_PRIVATE_AS_ALL_REPLACE) ||
          peer_af_flag_check (peer, afi, safi, PEER_FLAG_REMOVE_PRIVATE_AS_ALL))
        {
          if (peer_af_flag_check (peer, afi, safi, PEER_FLAG_REMOVE_PRIVATE_AS_ALL_REPLACE))
            attr->aspath = aspath_replace_private_asns (attr->aspath, bgp->as);

          // The entire aspath consists of private ASNs so create an empty aspath
          else if (aspath_private_as_check (attr->aspath))
            attr->aspath = aspath_empty_get ();

          // There are some public and some private ASNs, remove the private ASNs
          else
            attr->aspath = aspath_remove_private_asns (attr->aspath);
        }

      // 'all' was not specified so the entire aspath must be private ASNs
      // for us to do anything
      else if (aspath_private_as_check (attr->aspath))
        {
          if (peer_af_flag_check (peer, afi, safi, PEER_FLAG_REMOVE_PRIVATE_AS_REPLACE))
            attr->aspath = aspath_replace_private_asns (attr->aspath, bgp->as);
          else
            attr->aspath = aspath_empty_get ();
        }
    }
}

/* If this is an EBGP peer with as-override */
static void
bgp_peer_as_override(struct bgp *bgp, afi_t afi, safi_t safi,
                     struct peer *peer, struct attr *attr)
{
  if (peer->sort == BGP_PEER_EBGP &&
      peer_af_flag_check (peer, afi, safi, PEER_FLAG_AS_OVERRIDE))
    {
      if (aspath_single_asn_check (attr->aspath, peer->as))
        attr->aspath = aspath_replace_specific_asn (attr->aspath, peer->as, bgp->as);
    }
}

static void
subgroup_announce_reset_nhop (u_char family, struct attr *attr)
{
  if (family == AF_INET)
    attr->nexthop.s_addr = 0;
  if (family == AF_INET6)
    memset (&attr->extra->mp_nexthop_global, 0, IPV6_MAX_BYTELEN);
}

int
subgroup_announce_check (struct bgp_info *ri, struct update_subgroup *subgrp,
			 struct prefix *p, struct attr *attr)
{
  struct bgp_filter *filter;
  struct peer *from;
  struct peer *peer;
  struct peer *onlypeer;
  struct bgp *bgp;
  struct attr *riattr;
  struct peer_af *paf;
  char buf[SU_ADDRSTRLEN];
  int ret;
  int transparent;
  int reflect;
  afi_t afi;
  safi_t safi;
  int samepeer_safe = 0;	/* for synthetic mplsvpns routes */

  if (DISABLE_BGP_ANNOUNCE)
    return 0;

  afi = SUBGRP_AFI(subgrp);
  safi = SUBGRP_SAFI(subgrp);
  peer = SUBGRP_PEER(subgrp);
  onlypeer = NULL;
  if (CHECK_FLAG (peer->flags, PEER_FLAG_LONESOUL))
    onlypeer = SUBGRP_PFIRST(subgrp)->peer;

  from = ri->peer;
  filter = &peer->filter[afi][safi];
  bgp = SUBGRP_INST(subgrp);
  riattr = bgp_info_mpath_count (ri) ? bgp_info_mpath_attr (ri) : ri->attr;

#if ENABLE_BGP_VNC
  if (((afi == AFI_IP) || (afi == AFI_IP6)) && (safi == SAFI_MPLS_VPN) &&
      ((ri->type == ZEBRA_ROUTE_BGP_DIRECT) ||
       (ri->type == ZEBRA_ROUTE_BGP_DIRECT_EXT))) {

    /*
     * direct and direct_ext type routes originate internally even
     * though they can have peer pointers that reference other systems
     */
    char    buf[BUFSIZ];
    prefix2str(p, buf, BUFSIZ);
    zlog_debug("%s: pfx %s bgp_direct->vpn route peer safe", __func__, buf);
    samepeer_safe = 1;
  }
#endif

  /* With addpath we may be asked to TX all kinds of paths so make sure
   * ri is valid */
  if (!CHECK_FLAG (ri->flags, BGP_INFO_VALID) ||
      CHECK_FLAG (ri->flags, BGP_INFO_HISTORY) ||
      CHECK_FLAG (ri->flags, BGP_INFO_REMOVED))
    {
      return 0;
    }

  /* If this is not the bestpath then check to see if there is an enabled addpath
   * feature that requires us to advertise it */
  if (! CHECK_FLAG (ri->flags, BGP_INFO_SELECTED))
    {
      if (! bgp_addpath_tx_path(peer, afi, safi, ri))
        {
          return 0;
        }
    }

  /* Aggregate-address suppress check. */
  if (ri->extra && ri->extra->suppress)
    if (! UNSUPPRESS_MAP_NAME (filter))
      {
	return 0;
      }

  /* Do not send back route to sender. */
  if (onlypeer && from == onlypeer)
    {
      return 0;
    }

  /* Do not send the default route in the BGP table if the neighbor is
   * configured for default-originate */
  if (CHECK_FLAG (peer->af_flags[afi][safi], PEER_FLAG_DEFAULT_ORIGINATE))
    {
      if (p->family == AF_INET && p->u.prefix4.s_addr == INADDR_ANY)
        return 0;
      else if (p->family == AF_INET6 && p->prefixlen == 0)
        return 0;
    }

  /* Transparency check. */
  if (CHECK_FLAG (peer->af_flags[afi][safi], PEER_FLAG_RSERVER_CLIENT)
      && CHECK_FLAG (from->af_flags[afi][safi], PEER_FLAG_RSERVER_CLIENT))
    transparent = 1;
  else
    transparent = 0;

  /* If community is not disabled check the no-export and local. */
  if (! transparent && bgp_community_filter (peer, riattr))
    {
      if (bgp_debug_update(NULL, p, subgrp->update_group, 0))
	zlog_debug ("subgrpannouncecheck: community filter check fail");
      return 0;
    }

  /* If the attribute has originator-id and it is same as remote
     peer's id. */
  if (onlypeer &&
      riattr->flag & ATTR_FLAG_BIT (BGP_ATTR_ORIGINATOR_ID) &&
      (IPV4_ADDR_SAME (&onlypeer->remote_id, &riattr->extra->originator_id)))
	{
          if (bgp_debug_update(NULL, p, subgrp->update_group, 0))
	    zlog_debug ("%s [Update:SEND] %s/%d originator-id is same as "
		  "remote router-id",
		  onlypeer->host,
		  inet_ntop(p->family, &p->u.prefix, buf, SU_ADDRSTRLEN),
		  p->prefixlen);
	  return 0;
	}

  /* ORF prefix-list filter check */
  if (CHECK_FLAG (peer->af_cap[afi][safi], PEER_CAP_ORF_PREFIX_RM_ADV)
      && (CHECK_FLAG (peer->af_cap[afi][safi], PEER_CAP_ORF_PREFIX_SM_RCV)
	  || CHECK_FLAG (peer->af_cap[afi][safi],
			 PEER_CAP_ORF_PREFIX_SM_OLD_RCV)))
    if (peer->orf_plist[afi][safi])
      {
	if (prefix_list_apply (peer->orf_plist[afi][safi], p) == PREFIX_DENY)
	  {
            if (bgp_debug_update(NULL, p, subgrp->update_group, 0))
              zlog_debug ("%s [Update:SEND] %s/%d is filtered via ORF",
                          peer->host,
                          inet_ntop(p->family, &p->u.prefix, buf, SU_ADDRSTRLEN),
                          p->prefixlen);
	    return 0;
	  }
      }

  /* Output filter check. */
  if (bgp_output_filter (peer, p, riattr, afi, safi) == FILTER_DENY)
    {
      if (bgp_debug_update(NULL, p, subgrp->update_group, 0))
	zlog_debug ("%s [Update:SEND] %s/%d is filtered",
	      peer->host,
	      inet_ntop(p->family, &p->u.prefix, buf, SU_ADDRSTRLEN),
	      p->prefixlen);
      return 0;
    }

#ifdef BGP_SEND_ASPATH_CHECK
  /* AS path loop check. */
  if (onlypeer && aspath_loop_check (riattr->aspath, onlypeer->as))
    {
      if (bgp_debug_update(NULL, p, subgrp->update_group, 0))
        zlog_debug ("%s [Update:SEND] suppress announcement to peer AS %u "
	      "that is part of AS path.",
	      onlypeer->host, onlypeer->as);
      return 0;
    }
#endif /* BGP_SEND_ASPATH_CHECK */

  /* If we're a CONFED we need to loop check the CONFED ID too */
  if (CHECK_FLAG(bgp->config, BGP_CONFIG_CONFEDERATION))
    {
      if (aspath_loop_check(riattr->aspath, bgp->confed_id))
	{
          if (bgp_debug_update(NULL, p, subgrp->update_group, 0))
	    zlog_debug ("%s [Update:SEND] suppress announcement to peer AS %u"
		  " is AS path.",
		  peer->host,
		  bgp->confed_id);
	  return 0;
	}
    }

  /* Route-Reflect check. */
  if (from->sort == BGP_PEER_IBGP && peer->sort == BGP_PEER_IBGP)
    reflect = 1;
  else
    reflect = 0;

  /* IBGP reflection check. */
  if (reflect && !samepeer_safe)
    {
      /* A route from a Client peer. */
      if (CHECK_FLAG (from->af_flags[afi][safi], PEER_FLAG_REFLECTOR_CLIENT))
	{
	  /* Reflect to all the Non-Client peers and also to the
             Client peers other than the originator.  Originator check
             is already done.  So there is noting to do. */
	  /* no bgp client-to-client reflection check. */
	  if (bgp_flag_check (bgp, BGP_FLAG_NO_CLIENT_TO_CLIENT))
	    if (CHECK_FLAG (peer->af_flags[afi][safi],
			    PEER_FLAG_REFLECTOR_CLIENT))
	      return 0;
	}
      else
	{
	  /* A route from a Non-client peer. Reflect to all other
	     clients. */
	  if (! CHECK_FLAG (peer->af_flags[afi][safi],
			    PEER_FLAG_REFLECTOR_CLIENT))
	    return 0;
	}
    }

  /* For modify attribute, copy it to temporary structure. */
  bgp_attr_dup (attr, riattr);

  /* If local-preference is not set. */
  if ((peer->sort == BGP_PEER_IBGP
       || peer->sort == BGP_PEER_CONFED)
      && (! (attr->flag & ATTR_FLAG_BIT (BGP_ATTR_LOCAL_PREF))))
    {
      attr->flag |= ATTR_FLAG_BIT (BGP_ATTR_LOCAL_PREF);
      attr->local_pref = bgp->default_local_pref;
    }

  /* If originator-id is not set and the route is to be reflected,
     set the originator id */
  if (reflect && (!(attr->flag & ATTR_FLAG_BIT(BGP_ATTR_ORIGINATOR_ID))))
    {
      attr->extra = bgp_attr_extra_get(attr);
      IPV4_ADDR_COPY(&(attr->extra->originator_id), &(from->remote_id));
      SET_FLAG(attr->flag, BGP_ATTR_ORIGINATOR_ID);
    }

  /* Remove MED if its an EBGP peer - will get overwritten by route-maps */
  if (peer->sort == BGP_PEER_EBGP
      && attr->flag & ATTR_FLAG_BIT (BGP_ATTR_MULTI_EXIT_DISC))
    {
      if (from != bgp->peer_self && ! transparent
	  && ! CHECK_FLAG (peer->af_flags[afi][safi], PEER_FLAG_MED_UNCHANGED))
	attr->flag &= ~(ATTR_FLAG_BIT (BGP_ATTR_MULTI_EXIT_DISC));
    }

  /* Since the nexthop attribute can vary per peer, it is not explicitly set
   * in announce check, only certain flags and length (or number of nexthops
   * -- for IPv6/MP_REACH) are set here in order to guide the update formation
   * code in setting the nexthop(s) on a per peer basis in reformat_peer().
   * Typically, the source nexthop in the attribute is preserved but in the
   * scenarios where we know it will always be overwritten, we reset the
   * nexthop to "0" in an attempt to achieve better Update packing. An
   * example of this is when a prefix from each of 2 IBGP peers needs to be
   * announced to an EBGP peer (and they have the same attributes barring
   * their nexthop).
   */
  if (reflect)
    SET_FLAG(attr->rmap_change_flags, BATTR_REFLECTED);

#define NEXTHOP_IS_V6 (\
    (safi != SAFI_ENCAP && safi != SAFI_MPLS_VPN &&\
     (p->family == AF_INET6 || peer_cap_enhe(peer))) || \
    ((safi == SAFI_ENCAP || safi == SAFI_MPLS_VPN) &&\
     attr->extra->mp_nexthop_len >= IPV6_MAX_BYTELEN))

  /* IPv6/MP starts with 1 nexthop. The link-local address is passed only if
   * the peer (group) is configured to receive link-local nexthop unchanged
   * and it is available in the prefix OR we're not reflecting the route and
   * the peer (group) to whom we're going to announce is on a shared network
   * and this is either a self-originated route or the peer is EBGP.
   */
  if (NEXTHOP_IS_V6)
    {
      attr->extra->mp_nexthop_len = BGP_ATTR_NHLEN_IPV6_GLOBAL;
      if ((CHECK_FLAG (peer->af_flags[afi][safi],
                       PEER_FLAG_NEXTHOP_LOCAL_UNCHANGED) &&
           IN6_IS_ADDR_LINKLOCAL (&attr->extra->mp_nexthop_local)) ||
          (!reflect && peer->shared_network &&
           (from == bgp->peer_self || peer->sort == BGP_PEER_EBGP)))
        {
          attr->extra->mp_nexthop_len = BGP_ATTR_NHLEN_IPV6_GLOBAL_AND_LL;
        }

      /* Clear off link-local nexthop in source, whenever it is not needed to
       * ensure more prefixes share the same attribute for announcement.
       */
      if (!(CHECK_FLAG (peer->af_flags[afi][safi],
            PEER_FLAG_NEXTHOP_LOCAL_UNCHANGED)))
        memset (&attr->extra->mp_nexthop_local, 0, IPV6_MAX_BYTELEN);
    }

  bgp_peer_remove_private_as(bgp, afi, safi, peer, attr);
  bgp_peer_as_override(bgp, afi, safi, peer, attr);

  /* Route map & unsuppress-map apply. */
  if (ROUTE_MAP_OUT_NAME (filter)
      || (ri->extra && ri->extra->suppress) )
    {
      struct bgp_info info;
      struct attr dummy_attr;
      struct attr_extra dummy_extra;

      dummy_attr.extra = &dummy_extra;

      info.peer = peer;
      info.attr = attr;
      /* don't confuse inbound and outbound setting */
      RESET_FLAG(attr->rmap_change_flags);

      /*
       * The route reflector is not allowed to modify the attributes
       * of the reflected IBGP routes unless explicitly allowed.
       */
      if ((from->sort == BGP_PEER_IBGP && peer->sort == BGP_PEER_IBGP)
        && !bgp_flag_check(bgp, BGP_FLAG_RR_ALLOW_OUTBOUND_POLICY))
        {
          bgp_attr_dup (&dummy_attr, attr);
          info.attr = &dummy_attr;
        }

      SET_FLAG (peer->rmap_type, PEER_RMAP_TYPE_OUT);

      if (ri->extra && ri->extra->suppress)
	ret = route_map_apply (UNSUPPRESS_MAP (filter), p, RMAP_BGP, &info);
      else
	ret = route_map_apply (ROUTE_MAP_OUT (filter), p, RMAP_BGP, &info);

      peer->rmap_type = 0;

      if (ret == RMAP_DENYMATCH)
	{
	  bgp_attr_flush (attr);
	  return 0;
	}
    }

  /* After route-map has been applied, we check to see if the nexthop to
   * be carried in the attribute (that is used for the announcement) can
   * be cleared off or not. We do this in all cases where we would be
   * setting the nexthop to "ourselves". For IPv6, we only need to consider
   * the global nexthop here; the link-local nexthop would have been cleared
   * already, and if not, it is required by the update formation code.
   * Also see earlier comments in this function.
   */
  /*
   * If route-map has performed some operation on the nexthop or the peer
   * configuration says to pass it unchanged, we cannot reset the nexthop
   * here, so only attempt to do it if these aren't true. Note that the
   * route-map handler itself might have cleared the nexthop, if for example,
   * it is configured as 'peer-address'.
   */
  if (!bgp_rmap_nhop_changed(attr->rmap_change_flags,
                             riattr->rmap_change_flags) &&
      !transparent &&
      !CHECK_FLAG (peer->af_flags[afi][safi], PEER_FLAG_NEXTHOP_UNCHANGED))
    {
      /* We can reset the nexthop, if setting (or forcing) it to 'self' */
      if (CHECK_FLAG (peer->af_flags[afi][safi], PEER_FLAG_NEXTHOP_SELF) ||
          CHECK_FLAG (peer->af_flags[afi][safi], PEER_FLAG_FORCE_NEXTHOP_SELF))
        {
          if (!reflect ||
              CHECK_FLAG (peer->af_flags[afi][safi],
                          PEER_FLAG_FORCE_NEXTHOP_SELF))
            subgroup_announce_reset_nhop ((peer_cap_enhe(peer) ?
                          AF_INET6 : p->family), attr);
        }
      else if (peer->sort == BGP_PEER_EBGP)
        {
          /* Can also reset the nexthop if announcing to EBGP, but only if
           * no peer in the subgroup is on a shared subnet.
           * Note: 3rd party nexthop currently implemented for IPv4 only.
           */
          SUBGRP_FOREACH_PEER (subgrp, paf)
            {
              if (bgp_multiaccess_check_v4 (riattr->nexthop, paf->peer))
                break;
            }
          if (!paf)
            subgroup_announce_reset_nhop ((peer_cap_enhe(peer) ? AF_INET6 : p->family), attr);
        }
      /* If IPv6/MP and nexthop does not have any override and happens to
       * be a link-local address, reset it so that we don't pass along the
       * source's link-local IPv6 address to recipients who may not be on
       * the same interface.
       */
      if (p->family == AF_INET6 || peer_cap_enhe(peer))
        {
          if (IN6_IS_ADDR_LINKLOCAL (&attr->extra->mp_nexthop_global))
            subgroup_announce_reset_nhop (AF_INET6, attr);
        }
    }

  return 1;
}

struct bgp_info_pair
{
  struct bgp_info *old;
  struct bgp_info *new;
};

static void
bgp_best_selection (struct bgp *bgp, struct bgp_node *rn,
		    struct bgp_maxpaths_cfg *mpath_cfg,
		    struct bgp_info_pair *result)
{
  struct bgp_info *new_select;
  struct bgp_info *old_select;
  struct bgp_info *ri;
  struct bgp_info *ri1;
  struct bgp_info *ri2;
  struct bgp_info *nextri = NULL;
  int paths_eq, do_mpath, debug;
  struct list mp_list;
  char pfx_buf[PREFIX2STR_BUFFER];
  char path_buf[PATH_ADDPATH_STR_BUFFER];

  bgp_mp_list_init (&mp_list);
  do_mpath = (mpath_cfg->maxpaths_ebgp > 1 || mpath_cfg->maxpaths_ibgp > 1);

  debug = bgp_debug_bestpath(&rn->p);

  if (debug)
    prefix2str (&rn->p, pfx_buf, sizeof (pfx_buf));

  /* bgp deterministic-med */
  new_select = NULL;
  if (bgp_flag_check (bgp, BGP_FLAG_DETERMINISTIC_MED))
    {

      /* Clear BGP_INFO_DMED_SELECTED for all paths */
      for (ri1 = rn->info; ri1; ri1 = ri1->next)
        bgp_info_unset_flag (rn, ri1, BGP_INFO_DMED_SELECTED);

      for (ri1 = rn->info; ri1; ri1 = ri1->next)
        {
          if (CHECK_FLAG (ri1->flags, BGP_INFO_DMED_CHECK))
            continue;
          if (BGP_INFO_HOLDDOWN (ri1))
            continue;
          if (ri1->peer && ri1->peer != bgp->peer_self)
            if (ri1->peer->status != Established)
              continue;

          new_select = ri1;
          if (ri1->next)
            {
              for (ri2 = ri1->next; ri2; ri2 = ri2->next)
                {
                  if (CHECK_FLAG (ri2->flags, BGP_INFO_DMED_CHECK))
                    continue;
                  if (BGP_INFO_HOLDDOWN (ri2))
                    continue;
                  if (ri2->peer &&
                      ri2->peer != bgp->peer_self &&
                      !CHECK_FLAG (ri2->peer->sflags, PEER_STATUS_NSF_WAIT))
                    if (ri2->peer->status != Established)
                      continue;

                  if (aspath_cmp_left (ri1->attr->aspath, ri2->attr->aspath)
                      || aspath_cmp_left_confed (ri1->attr->aspath,
                                                 ri2->attr->aspath))
                    {
                      if (bgp_info_cmp (bgp, ri2, new_select, &paths_eq,
                                        mpath_cfg, debug, pfx_buf))
                        {
                          bgp_info_unset_flag (rn, new_select, BGP_INFO_DMED_SELECTED);
                          new_select = ri2;
                        }

                      bgp_info_set_flag (rn, ri2, BGP_INFO_DMED_CHECK);
                    }
                }
            }
          bgp_info_set_flag (rn, new_select, BGP_INFO_DMED_CHECK);
          bgp_info_set_flag (rn, new_select, BGP_INFO_DMED_SELECTED);

          if (debug)
            {
              bgp_info_path_with_addpath_rx_str (new_select, path_buf);
              zlog_debug("%s: %s is the bestpath from AS %d",
                         pfx_buf, path_buf, aspath_get_first_as(new_select->attr->aspath));
            }
        }
    }

  /* Check old selected route and new selected route. */
  old_select = NULL;
  new_select = NULL;
  for (ri = rn->info; (ri != NULL) && (nextri = ri->next, 1); ri = nextri)
    {
      if (CHECK_FLAG (ri->flags, BGP_INFO_SELECTED))
	old_select = ri;

      if (BGP_INFO_HOLDDOWN (ri))
        {
          /* reap REMOVED routes, if needs be 
           * selected route must stay for a while longer though
           */
          if (CHECK_FLAG (ri->flags, BGP_INFO_REMOVED)
              && (ri != old_select))
              bgp_info_reap (rn, ri);
          
          continue;
        }

      if (ri->peer &&
          ri->peer != bgp->peer_self &&
          !CHECK_FLAG (ri->peer->sflags, PEER_STATUS_NSF_WAIT))
        if (ri->peer->status != Established)
          continue;

      if (bgp_flag_check (bgp, BGP_FLAG_DETERMINISTIC_MED)
          && (! CHECK_FLAG (ri->flags, BGP_INFO_DMED_SELECTED)))
	{
	  bgp_info_unset_flag (rn, ri, BGP_INFO_DMED_CHECK);
	  continue;
        }

      bgp_info_unset_flag (rn, ri, BGP_INFO_DMED_CHECK);

      if (bgp_info_cmp (bgp, ri, new_select, &paths_eq, mpath_cfg, debug, pfx_buf))
	{
	  new_select = ri;
	}
    }
    
  /* Now that we know which path is the bestpath see if any of the other paths
   * qualify as multipaths
   */
  if (debug)
    {
      if (new_select)
        bgp_info_path_with_addpath_rx_str (new_select, path_buf);
      else
        sprintf (path_buf, "NONE");
      zlog_debug("%s: After path selection, newbest is %s oldbest was %s",
                 pfx_buf, path_buf,
                 old_select ? old_select->peer->host : "NONE");
    }

  if (do_mpath && new_select)
    {
      for (ri = rn->info; (ri != NULL) && (nextri = ri->next, 1); ri = nextri)
        {

          if (debug)
            bgp_info_path_with_addpath_rx_str (ri, path_buf);

          if (ri == new_select)
            {
              if (debug)
                zlog_debug("%s: %s is the bestpath, add to the multipath list",
                           pfx_buf, path_buf);
              bgp_mp_list_add (&mp_list, ri);
              continue;
            }

          if (BGP_INFO_HOLDDOWN (ri))
            continue;

          if (ri->peer &&
              ri->peer != bgp->peer_self &&
              !CHECK_FLAG (ri->peer->sflags, PEER_STATUS_NSF_WAIT))
            if (ri->peer->status != Established)
              continue;

          if (!bgp_info_nexthop_cmp (ri, new_select))
            {
              if (debug)
                zlog_debug("%s: %s has the same nexthop as the bestpath, skip it",
                           pfx_buf, path_buf);
              continue;
            }

          bgp_info_cmp (bgp, ri, new_select, &paths_eq, mpath_cfg, debug, pfx_buf);

          if (paths_eq)
            {
              if (debug)
                zlog_debug("%s: %s is equivalent to the bestpath, add to the multipath list",
                           pfx_buf, path_buf);
	      bgp_mp_list_add (&mp_list, ri);
            }
        }
    }

  bgp_info_mpath_update (rn, new_select, old_select, &mp_list, mpath_cfg);
  bgp_info_mpath_aggregate_update (new_select, old_select);
  bgp_mp_list_clear (&mp_list);

  result->old = old_select;
  result->new = new_select;

  return;
}

/*
 * A new route/change in bestpath of an existing route. Evaluate the path
 * for advertisement to the subgroup.
 */
int
subgroup_process_announce_selected (struct update_subgroup *subgrp,
				    struct bgp_info *selected,
				    struct bgp_node *rn,
                                    u_int32_t addpath_tx_id)
{
  struct prefix *p;
  struct peer *onlypeer;
  struct attr attr;
  struct attr_extra extra;
  afi_t afi;
  safi_t safi;

  p = &rn->p;
  afi = SUBGRP_AFI(subgrp);
  safi = SUBGRP_SAFI(subgrp);
  onlypeer = ((SUBGRP_PCOUNT(subgrp) == 1) ?
	      (SUBGRP_PFIRST(subgrp))->peer : NULL);

  /* First update is deferred until ORF or ROUTE-REFRESH is received */
  if (onlypeer && CHECK_FLAG (onlypeer->af_sflags[afi][safi],
			      PEER_STATUS_ORF_WAIT_REFRESH))
    return 0;

  memset(&extra, 0, sizeof(struct attr_extra));
  /* It's initialized in bgp_announce_check() */
  attr.extra = &extra;

  /* Announcement to the subgroup.  If the route is filtered withdraw it. */
  if (selected)
    {
      if (subgroup_announce_check(selected, subgrp, p, &attr))
        bgp_adj_out_set_subgroup(rn, subgrp, &attr, selected);
      else
        bgp_adj_out_unset_subgroup(rn, subgrp, 1, selected->addpath_tx_id);
    }

  /* If selected is NULL we must withdraw the path using addpath_tx_id */
  else
    {
      bgp_adj_out_unset_subgroup(rn, subgrp, 1, addpath_tx_id);
    }

  return 0;
}

/*
 * Clear IGP changed flag and attribute changed flag for a route (all paths).
 * This is called at the end of route processing.
 */
static void
bgp_zebra_clear_route_change_flags (struct bgp_node *rn)
{
  struct bgp_info *ri;

  for (ri = rn->info; ri; ri = ri->next)
    {
	if (BGP_INFO_HOLDDOWN (ri))
          continue;
        UNSET_FLAG (ri->flags, BGP_INFO_IGP_CHANGED);
        UNSET_FLAG (ri->flags, BGP_INFO_ATTR_CHANGED);
    }
}

/*
 * Has the route changed from the RIB's perspective? This is invoked only
 * if the route selection returns the same best route as earlier - to
 * determine if we need to update zebra or not.
 */
static int
bgp_zebra_has_route_changed (struct bgp_node *rn, struct bgp_info *selected)
{
  struct bgp_info *mpinfo;

  /* If this is multipath, check all selected paths for any nexthop change or
   * attribute change. Some attribute changes (e.g., community) aren't of
   * relevance to the RIB, but we'll update zebra to ensure we handle the
   * case of BGP nexthop change. This is the behavior when the best path has
   * an attribute change anyway.
   */
  if (CHECK_FLAG (selected->flags, BGP_INFO_IGP_CHANGED) ||
      CHECK_FLAG (selected->flags, BGP_INFO_MULTIPATH_CHG))
    return 1;

  /* If this is multipath, check all selected paths for any nexthop change */
  for (mpinfo = bgp_info_mpath_first (selected); mpinfo;
       mpinfo = bgp_info_mpath_next (mpinfo))
    {
      if (CHECK_FLAG (mpinfo->flags, BGP_INFO_IGP_CHANGED)
          || CHECK_FLAG (mpinfo->flags, BGP_INFO_ATTR_CHANGED))
        return 1;
    }

  /* Nothing has changed from the RIB's perspective. */
  return 0;
}

struct bgp_process_queue
{
  struct bgp *bgp;
  struct bgp_node *rn;
  afi_t afi;
  safi_t safi;
};

static wq_item_status
bgp_process_main (struct work_queue *wq, void *data)
{
  struct bgp_process_queue *pq = data;
  struct bgp *bgp = pq->bgp;
  struct bgp_node *rn = pq->rn;
  afi_t afi = pq->afi;
  safi_t safi = pq->safi;
  struct prefix *p = &rn->p;
  struct bgp_info *new_select;
  struct bgp_info *old_select;
  struct bgp_info_pair old_and_new;

  /* Is it end of initial update? (after startup) */
  if (!rn)
    {
      quagga_timestamp(3, bgp->update_delay_zebra_resume_time,
                       sizeof(bgp->update_delay_zebra_resume_time));

      bgp->main_zebra_update_hold = 0;
      for (afi = AFI_IP; afi < AFI_MAX; afi++)
        for (safi = SAFI_UNICAST; safi < SAFI_MAX; safi++)
          {
            bgp_zebra_announce_table(bgp, afi, safi);
          }
      bgp->main_peers_update_hold = 0;

      bgp_start_routeadv(bgp);
      return WQ_SUCCESS;
    }

  /* Best path selection. */
  bgp_best_selection (bgp, rn, &bgp->maxpaths[afi][safi], &old_and_new);
  old_select = old_and_new.old;
  new_select = old_and_new.new;

  /* Nothing to do. */
  if (old_select && old_select == new_select &&
      !CHECK_FLAG(rn->flags, BGP_NODE_USER_CLEAR) &&
      !CHECK_FLAG(old_select->flags, BGP_INFO_ATTR_CHANGED) &&
      !bgp->addpath_tx_used[afi][safi])
    {
      if (bgp_zebra_has_route_changed (rn, old_select))
        {
#if ENABLE_BGP_VNC
              vnc_import_bgp_add_route(bgp, p, old_select);
              vnc_import_bgp_exterior_add_route(bgp, p, old_select);
#endif
        bgp_zebra_announce (p, old_select, bgp, afi, safi);
        }
      UNSET_FLAG (old_select->flags, BGP_INFO_MULTIPATH_CHG);
      bgp_zebra_clear_route_change_flags (rn);
      UNSET_FLAG (rn->flags, BGP_NODE_PROCESS_SCHEDULED);
      return WQ_SUCCESS;
    }

  /* If the user did "clear ip bgp prefix x.x.x.x" this flag will be set */
  UNSET_FLAG(rn->flags, BGP_NODE_USER_CLEAR);

  /* bestpath has changed; bump version */
  if (old_select || new_select)
    {
      bgp_bump_version(rn);

      if (!bgp->t_rmap_def_originate_eval)
        {
          bgp_lock (bgp);
          THREAD_TIMER_ON(bm->master, bgp->t_rmap_def_originate_eval,
                          update_group_refresh_default_originate_route_map,
                          bgp, RMAP_DEFAULT_ORIGINATE_EVAL_TIMER);
        }
    }

  if (old_select)
    bgp_info_unset_flag (rn, old_select, BGP_INFO_SELECTED);
  if (new_select)
    {
      bgp_info_set_flag (rn, new_select, BGP_INFO_SELECTED);
      bgp_info_unset_flag (rn, new_select, BGP_INFO_ATTR_CHANGED);
      UNSET_FLAG (new_select->flags, BGP_INFO_MULTIPATH_CHG);
    }

#if ENABLE_BGP_VNC
  if ((afi == AFI_IP || afi == AFI_IP6) && (safi == SAFI_UNICAST)) {
    if (old_select != new_select) {
      if (old_select) {
        vnc_import_bgp_exterior_del_route(bgp, p, old_select);
        vnc_import_bgp_del_route(bgp, p, old_select);
      }
      if (new_select) {
        vnc_import_bgp_exterior_add_route(bgp, p, new_select);
        vnc_import_bgp_add_route(bgp, p, new_select);
      }
    }
  }
#endif

  group_announce_route(bgp, afi, safi, rn, new_select);

  /* FIB update. */
  if ((safi == SAFI_UNICAST || safi == SAFI_MULTICAST) &&
      (bgp->inst_type != BGP_INSTANCE_TYPE_VIEW) &&
      !bgp_option_check (BGP_OPT_NO_FIB))
    {
      if (new_select 
	  && new_select->type == ZEBRA_ROUTE_BGP 
	  && (new_select->sub_type == BGP_ROUTE_NORMAL ||
              new_select->sub_type == BGP_ROUTE_AGGREGATE))
	bgp_zebra_announce (p, new_select, bgp, afi, safi);
      else
	{
	  /* Withdraw the route from the kernel. */
	  if (old_select 
	      && old_select->type == ZEBRA_ROUTE_BGP
	      && (old_select->sub_type == BGP_ROUTE_NORMAL ||
                  old_select->sub_type == BGP_ROUTE_AGGREGATE))
	    bgp_zebra_withdraw (p, old_select, safi);
	}
    }

  /* Clear any route change flags. */
  bgp_zebra_clear_route_change_flags (rn);

  /* Reap old select bgp_info, if it has been removed */
  if (old_select && CHECK_FLAG (old_select->flags, BGP_INFO_REMOVED))
    bgp_info_reap (rn, old_select);
  
  UNSET_FLAG (rn->flags, BGP_NODE_PROCESS_SCHEDULED);
  return WQ_SUCCESS;
}

static void
bgp_processq_del (struct work_queue *wq, void *data)
{
  struct bgp_process_queue *pq = data;
  struct bgp_table *table;

  bgp_unlock (pq->bgp);
  if (pq->rn)
    {
      table = bgp_node_table (pq->rn);
      bgp_unlock_node (pq->rn);
      bgp_table_unlock (table);
    }
  XFREE (MTYPE_BGP_PROCESS_QUEUE, pq);
}

void
bgp_process_queue_init (void)
{
  if (!bm->process_main_queue)
    {
      bm->process_main_queue
	= work_queue_new (bm->master, "process_main_queue");

      if ( !bm->process_main_queue)
        {
          zlog_err ("%s: Failed to allocate work queue", __func__);
          exit (1);
        }
    }
  
  bm->process_main_queue->spec.workfunc = &bgp_process_main;
  bm->process_main_queue->spec.del_item_data = &bgp_processq_del;
  bm->process_main_queue->spec.max_retries = 0;
  bm->process_main_queue->spec.hold = 50;
  /* Use a higher yield value of 50ms for main queue processing */
  bm->process_main_queue->spec.yield = 50 * 1000L;
}

void
bgp_process (struct bgp *bgp, struct bgp_node *rn, afi_t afi, safi_t safi)
{
  struct bgp_process_queue *pqnode;
  
  /* already scheduled for processing? */
  if (CHECK_FLAG (rn->flags, BGP_NODE_PROCESS_SCHEDULED))
    return;

  if (bm->process_main_queue == NULL)
    bgp_process_queue_init ();

  pqnode = XCALLOC (MTYPE_BGP_PROCESS_QUEUE, 
                    sizeof (struct bgp_process_queue));
  if (!pqnode)
    return;

  /* all unlocked in bgp_processq_del */
  bgp_table_lock (bgp_node_table (rn));
  pqnode->rn = bgp_lock_node (rn);
  pqnode->bgp = bgp;
  bgp_lock (bgp);
  pqnode->afi = afi;
  pqnode->safi = safi;
  work_queue_add (bm->process_main_queue, pqnode);
  SET_FLAG (rn->flags, BGP_NODE_PROCESS_SCHEDULED);
  return;
}

void
bgp_add_eoiu_mark (struct bgp *bgp)
{
  struct bgp_process_queue *pqnode;

  if (bm->process_main_queue == NULL)
    bgp_process_queue_init ();

  pqnode = XCALLOC (MTYPE_BGP_PROCESS_QUEUE,
                    sizeof (struct bgp_process_queue));
  if (!pqnode)
    return;

  pqnode->rn = NULL;
  pqnode->bgp = bgp;
  bgp_lock (bgp);
  work_queue_add (bm->process_main_queue, pqnode);
}

static int
bgp_maximum_prefix_restart_timer (struct thread *thread)
{
  struct peer *peer;

  peer = THREAD_ARG (thread);
  peer->t_pmax_restart = NULL;

  if (bgp_debug_neighbor_events(peer))
    zlog_debug ("%s Maximum-prefix restart timer expired, restore peering",
		peer->host);

  peer_clear (peer, NULL);

  return 0;
}

int
bgp_maximum_prefix_overflow (struct peer *peer, afi_t afi,
                             safi_t safi, int always)
{
  iana_afi_t pkt_afi;
  safi_t pkt_safi;

  if (!CHECK_FLAG (peer->af_flags[afi][safi], PEER_FLAG_MAX_PREFIX))
    return 0;

  if (peer->pcount[afi][safi] > peer->pmax[afi][safi])
    {
      if (CHECK_FLAG (peer->af_sflags[afi][safi], PEER_STATUS_PREFIX_LIMIT)
         && ! always)
       return 0;

      zlog_info ("%%MAXPFXEXCEED: No. of %s prefix received from %s %ld exceed, "
	         "limit %ld", afi_safi_print (afi, safi), peer->host,
	         peer->pcount[afi][safi], peer->pmax[afi][safi]);
      SET_FLAG (peer->af_sflags[afi][safi], PEER_STATUS_PREFIX_LIMIT);

      if (CHECK_FLAG (peer->af_flags[afi][safi], PEER_FLAG_MAX_PREFIX_WARNING))
       return 0;

      /* Convert AFI, SAFI to values for packet. */
      pkt_afi = afi_int2iana (afi);
      pkt_safi = safi_int2iana (safi);
      {
       u_int8_t ndata[7];

       ndata[0] = (pkt_afi >>  8);
       ndata[1] = pkt_afi;
       ndata[2] = pkt_safi;
       ndata[3] = (peer->pmax[afi][safi] >> 24);
       ndata[4] = (peer->pmax[afi][safi] >> 16);
       ndata[5] = (peer->pmax[afi][safi] >> 8);
       ndata[6] = (peer->pmax[afi][safi]);

       SET_FLAG (peer->sflags, PEER_STATUS_PREFIX_OVERFLOW);
       bgp_notify_send_with_data (peer, BGP_NOTIFY_CEASE,
                                  BGP_NOTIFY_CEASE_MAX_PREFIX, ndata, 7);
      }

      /* Dynamic peers will just close their connection. */
      if (peer_dynamic_neighbor (peer))
        return 1;

      /* restart timer start */
      if (peer->pmax_restart[afi][safi])
	{
	  peer->v_pmax_restart = peer->pmax_restart[afi][safi] * 60;

          if (bgp_debug_neighbor_events(peer))
	    zlog_debug ("%s Maximum-prefix restart timer started for %d secs",
			peer->host, peer->v_pmax_restart);

	  BGP_TIMER_ON (peer->t_pmax_restart, bgp_maximum_prefix_restart_timer,
			peer->v_pmax_restart);
	}

      return 1;
    }
  else
    UNSET_FLAG (peer->af_sflags[afi][safi], PEER_STATUS_PREFIX_LIMIT);

  if (peer->pcount[afi][safi] > (peer->pmax[afi][safi] * peer->pmax_threshold[afi][safi] / 100))
    {
      if (CHECK_FLAG (peer->af_sflags[afi][safi], PEER_STATUS_PREFIX_THRESHOLD)
         && ! always)
       return 0;

      zlog_info ("%%MAXPFX: No. of %s prefix received from %s reaches %ld, max %ld",
	         afi_safi_print (afi, safi), peer->host, peer->pcount[afi][safi],
	         peer->pmax[afi][safi]);
      SET_FLAG (peer->af_sflags[afi][safi], PEER_STATUS_PREFIX_THRESHOLD);
    }
  else
    UNSET_FLAG (peer->af_sflags[afi][safi], PEER_STATUS_PREFIX_THRESHOLD);
  return 0;
}

/* Unconditionally remove the route from the RIB, without taking
 * damping into consideration (eg, because the session went down)
 */
static void
bgp_rib_remove (struct bgp_node *rn, struct bgp_info *ri, struct peer *peer,
		afi_t afi, safi_t safi)
{
  bgp_aggregate_decrement (peer->bgp, &rn->p, ri, afi, safi);
  
  if (!CHECK_FLAG (ri->flags, BGP_INFO_HISTORY))
    bgp_info_delete (rn, ri); /* keep historical info */
    
  bgp_process (peer->bgp, rn, afi, safi);
}

static void
bgp_rib_withdraw (struct bgp_node *rn, struct bgp_info *ri, struct peer *peer,
		  afi_t afi, safi_t safi, struct prefix_rd *prd)
{
  int status = BGP_DAMP_NONE;

  /* apply dampening, if result is suppressed, we'll be retaining 
   * the bgp_info in the RIB for historical reference.
   */
  if (CHECK_FLAG (peer->bgp->af_flags[afi][safi], BGP_CONFIG_DAMPENING)
      && peer->sort == BGP_PEER_EBGP)
    if ( (status = bgp_damp_withdraw (ri, rn, afi, safi, 0)) 
         == BGP_DAMP_SUPPRESSED)
      {
        bgp_aggregate_decrement (peer->bgp, &rn->p, ri, afi, safi);
        return;
      }
    
#if ENABLE_BGP_VNC
    if (safi == SAFI_MPLS_VPN) {
	struct bgp_node		*prn = NULL;
	struct bgp_table	*table = NULL;

	prn = bgp_node_get(peer->bgp->rib[afi][safi], (struct prefix *) prd);
	if (prn->info) {
	    table = (struct bgp_table *)(prn->info);

	    vnc_import_bgp_del_vnc_host_route_mode_resolve_nve(
		peer->bgp,
		prd,
		table,
		&rn->p,
		ri);
	}
	bgp_unlock_node(prn);
    }
    if ((afi == AFI_IP || afi == AFI_IP6) && (safi == SAFI_UNICAST)) {
        if (CHECK_FLAG (ri->flags, BGP_INFO_SELECTED)) {

	    vnc_import_bgp_del_route(peer->bgp, &rn->p, ri);
	    vnc_import_bgp_exterior_del_route(peer->bgp, &rn->p, ri);
	}
    }
#endif    
  bgp_rib_remove (rn, ri, peer, afi, safi);
}

static struct bgp_info *
info_make (int type, int sub_type, u_short instance, struct peer *peer, struct attr *attr,
	   struct bgp_node *rn)
{
  struct bgp_info *new;

  /* Make new BGP info. */
  new = XCALLOC (MTYPE_BGP_ROUTE, sizeof (struct bgp_info));
  new->type = type;
  new->instance = instance;
  new->sub_type = sub_type;
  new->peer = peer;
  new->attr = attr;
  new->uptime = bgp_clock ();
  new->net = rn;
  new->addpath_tx_id = ++peer->bgp->addpath_tx_id;
  return new;
}

static void
bgp_info_addpath_rx_str(u_int32_t addpath_id, char *buf)
{
  if (addpath_id)
    sprintf(buf, " with addpath ID %d", addpath_id);
}


/* Check if received nexthop is valid or not. */
static int
bgp_update_martian_nexthop (struct bgp *bgp, afi_t afi, safi_t safi, struct attr *attr)
{
  struct attr_extra *attre = attr->extra;
  int ret = 0;

  /* Only validated for unicast and multicast currently. */
  if (safi != SAFI_UNICAST && safi != SAFI_MULTICAST)
    return 0;

  /* If NEXT_HOP is present, validate it. */
  if (attr->flag & ATTR_FLAG_BIT (BGP_ATTR_NEXT_HOP))
    {
      if (attr->nexthop.s_addr == 0 ||
          IPV4_CLASS_DE (ntohl (attr->nexthop.s_addr)) ||
          bgp_nexthop_self (bgp, attr))
        ret = 1;
    }

  /* If MP_NEXTHOP is present, validate it. */
  /* Note: For IPv6 nexthops, we only validate the global (1st) nexthop;
   * there is code in bgp_attr.c to ignore the link-local (2nd) nexthop if
   * it is not an IPv6 link-local address.
   */
  if (attre && attre->mp_nexthop_len)
    {
      switch (attre->mp_nexthop_len)
        {
        case BGP_ATTR_NHLEN_IPV4:
        case BGP_ATTR_NHLEN_VPNV4:
          ret = (attre->mp_nexthop_global_in.s_addr == 0 ||
                 IPV4_CLASS_DE (ntohl (attre->mp_nexthop_global_in.s_addr)));
          break;

        case BGP_ATTR_NHLEN_IPV6_GLOBAL:
        case BGP_ATTR_NHLEN_IPV6_GLOBAL_AND_LL:
        case BGP_ATTR_NHLEN_VPNV6_GLOBAL:
          ret = (IN6_IS_ADDR_UNSPECIFIED(&attre->mp_nexthop_global) ||
                 IN6_IS_ADDR_LOOPBACK(&attre->mp_nexthop_global)    ||
                 IN6_IS_ADDR_MULTICAST(&attre->mp_nexthop_global));
          break;

        default:
          ret = 1;
          break;
        }
    }

  return ret;
}

int
bgp_update (struct peer *peer, struct prefix *p, u_int32_t addpath_id,
            struct attr *attr, afi_t afi, safi_t safi, int type,
            int sub_type, struct prefix_rd *prd, u_char *tag,
            int soft_reconfig)
{
  int ret;
  int aspath_loop_count = 0;
  struct bgp_node *rn;
  struct bgp *bgp;
  struct attr new_attr;
  struct attr_extra new_extra;
  struct attr *attr_new;
  struct bgp_info *ri;
  struct bgp_info *new;
  const char *reason;
  char buf[SU_ADDRSTRLEN];
  char buf2[30];
  int connected = 0;
  int do_loop_check = 1;
#if ENABLE_BGP_VNC
  int vnc_implicit_withdraw = 0;
#endif

  memset (&new_attr, 0, sizeof(struct attr));
  memset (&new_extra, 0, sizeof(struct attr_extra));

  bgp = peer->bgp;
  rn = bgp_afi_node_get (bgp->rib[afi][safi], afi, safi, p, prd);
  
  /* When peer's soft reconfiguration enabled.  Record input packet in
     Adj-RIBs-In.  */
  if (! soft_reconfig && CHECK_FLAG (peer->af_flags[afi][safi], PEER_FLAG_SOFT_RECONFIG)
      && peer != bgp->peer_self)
    bgp_adj_in_set (rn, peer, attr, addpath_id);

  /* Check previously received route. */
  for (ri = rn->info; ri; ri = ri->next)
    if (ri->peer == peer && ri->type == type && ri->sub_type == sub_type &&
        ri->addpath_rx_id == addpath_id)
      break;

  /* AS path local-as loop check. */
  if (peer->change_local_as)
    {
      if (! CHECK_FLAG (peer->flags, PEER_FLAG_LOCAL_AS_NO_PREPEND))
	aspath_loop_count = 1;

      if (aspath_loop_check (attr->aspath, peer->change_local_as) > aspath_loop_count) 
	{
	  reason = "as-path contains our own AS;";
	  goto filtered;
	}
    }

  /* If the peer is configured for "allowas-in origin" and the last ASN in the
   * as-path is our ASN then we do not need to call aspath_loop_check
   */
  if (CHECK_FLAG (peer->af_flags[afi][safi], PEER_FLAG_ALLOWAS_IN_ORIGIN))
      if (aspath_get_last_as(attr->aspath) == bgp->as)
        do_loop_check = 0;

  /* AS path loop check. */
  if (do_loop_check)
    {
      if (aspath_loop_check (attr->aspath, bgp->as) > peer->allowas_in[afi][safi]
          || (CHECK_FLAG(bgp->config, BGP_CONFIG_CONFEDERATION)
              && aspath_loop_check(attr->aspath, bgp->confed_id) > peer->allowas_in[afi][safi]))
        {
          reason = "as-path contains our own AS;";
          goto filtered;
        }
    }

  /* Route reflector originator ID check.  */
  if (attr->flag & ATTR_FLAG_BIT (BGP_ATTR_ORIGINATOR_ID)
      && IPV4_ADDR_SAME (&bgp->router_id, &attr->extra->originator_id))
    {
      reason = "originator is us;";
      goto filtered;
    }

  /* Route reflector cluster ID check.  */
  if (bgp_cluster_filter (peer, attr))
    {
      reason = "reflected from the same cluster;";
      goto  filtered;
    }

  /* Apply incoming filter.  */
  if (bgp_input_filter (peer, p, attr, afi, safi) == FILTER_DENY)
    {
      reason = "filter;";
      goto filtered;
    }

  new_attr.extra = &new_extra;
  bgp_attr_dup (&new_attr, attr);

  /* Apply incoming route-map.
   * NB: new_attr may now contain newly allocated values from route-map "set"
   * commands, so we need bgp_attr_flush in the error paths, until we intern
   * the attr (which takes over the memory references) */
  if (bgp_input_modifier (peer, p, &new_attr, afi, safi, NULL) == RMAP_DENY)
    {
      reason = "route-map;";
      bgp_attr_flush (&new_attr);
      goto filtered;
    }

  /* next hop check.  */
  if (bgp_update_martian_nexthop (bgp, afi, safi, &new_attr))
    {
       reason = "martian or self next-hop;";
       bgp_attr_flush (&new_attr);
       goto filtered;
    }

  attr_new = bgp_attr_intern (&new_attr);

  /* If the update is implicit withdraw. */
  if (ri)
    {
      ri->uptime = bgp_clock ();

      /* Same attribute comes in. */
      if (!CHECK_FLAG (ri->flags, BGP_INFO_REMOVED) 
          && attrhash_cmp (ri->attr, attr_new))
	{
	  if (CHECK_FLAG (bgp->af_flags[afi][safi], BGP_CONFIG_DAMPENING)
	      && peer->sort == BGP_PEER_EBGP
	      && CHECK_FLAG (ri->flags, BGP_INFO_HISTORY))
	    {
	      if (bgp_debug_update(peer, p, NULL, 1))
                {
                  bgp_info_addpath_rx_str(addpath_id, buf2);
		  zlog_debug ("%s rcvd %s/%d%s",
		              peer->host,
		              inet_ntop(p->family, &p->u.prefix, buf, SU_ADDRSTRLEN),
		              p->prefixlen, buf2);
                }

	      if (bgp_damp_update (ri, rn, afi, safi) != BGP_DAMP_SUPPRESSED)
	        {
                  bgp_aggregate_increment (bgp, p, ri, afi, safi);
                  bgp_process (bgp, rn, afi, safi);
                }
	    }
          else /* Duplicate - odd */
	    {
	      if (bgp_debug_update(peer, p, NULL, 1))
                {
                if (!peer->rcvd_attr_printed)
                  {
                    zlog_debug ("%s rcvd UPDATE w/ attr: %s", peer->host, peer->rcvd_attr_str);
                    peer->rcvd_attr_printed = 1;
                  }

                  bgp_info_addpath_rx_str(addpath_id, buf2);
		  zlog_debug ("%s rcvd %s/%d%s...duplicate ignored",
		              peer->host,
		              inet_ntop(p->family, &p->u.prefix, buf, SU_ADDRSTRLEN),
		              p->prefixlen, buf2);
                }

	      /* graceful restart STALE flag unset. */
	      if (CHECK_FLAG (ri->flags, BGP_INFO_STALE))
		{
		  bgp_info_unset_flag (rn, ri, BGP_INFO_STALE);
		  bgp_process (bgp, rn, afi, safi);
		}
	    }

	  bgp_unlock_node (rn);
	  bgp_attr_unintern (&attr_new);

	  return 0;
	}

      /* Withdraw/Announce before we fully processed the withdraw */
      if (CHECK_FLAG(ri->flags, BGP_INFO_REMOVED))
        {
          if (bgp_debug_update(peer, p, NULL, 1))
            {
              bgp_info_addpath_rx_str(addpath_id, buf2);
              zlog_debug ("%s rcvd %s/%d%s, flapped quicker than processing",
                          peer->host,
                          inet_ntop(p->family, &p->u.prefix, buf, SU_ADDRSTRLEN),
                          p->prefixlen, buf2);
            }
          bgp_info_restore (rn, ri);
        }

      /* Received Logging. */
      if (bgp_debug_update(peer, p, NULL, 1))
        {
          bgp_info_addpath_rx_str(addpath_id, buf2);
	  zlog_debug ("%s rcvd %s/%d%s",
	            peer->host,
	            inet_ntop(p->family, &p->u.prefix, buf, SU_ADDRSTRLEN),
	            p->prefixlen, buf2);
        }

      /* graceful restart STALE flag unset. */
      if (CHECK_FLAG (ri->flags, BGP_INFO_STALE))
	bgp_info_unset_flag (rn, ri, BGP_INFO_STALE);

      /* The attribute is changed. */
      bgp_info_set_flag (rn, ri, BGP_INFO_ATTR_CHANGED);
      
      /* implicit withdraw, decrement aggregate and pcount here.
       * only if update is accepted, they'll increment below.
       */
      bgp_aggregate_decrement (bgp, p, ri, afi, safi);
      
      /* Update bgp route dampening information.  */
      if (CHECK_FLAG (bgp->af_flags[afi][safi], BGP_CONFIG_DAMPENING)
	  && peer->sort == BGP_PEER_EBGP)
	{
	  /* This is implicit withdraw so we should update dampening
	     information.  */
	  if (! CHECK_FLAG (ri->flags, BGP_INFO_HISTORY))
	    bgp_damp_withdraw (ri, rn, afi, safi, 1);  
	}
#if ENABLE_BGP_VNC
    if (safi == SAFI_MPLS_VPN) {
	struct bgp_node		*prn = NULL;
	struct bgp_table	*table = NULL;

	prn = bgp_node_get(bgp->rib[afi][safi], (struct prefix *) prd);
	if (prn->info) {
	    table = (struct bgp_table *)(prn->info);

	    vnc_import_bgp_del_vnc_host_route_mode_resolve_nve(
		bgp,
		prd,
		table,
		p,
		ri);
	}
	bgp_unlock_node(prn);
    }
    if ((afi == AFI_IP || afi == AFI_IP6) && (safi == SAFI_UNICAST)) {
        if (CHECK_FLAG (ri->flags, BGP_INFO_SELECTED)) {
	    /*
	     * Implicit withdraw case.
	     */
	    ++vnc_implicit_withdraw;
	    vnc_import_bgp_del_route(bgp, p, ri);
	    vnc_import_bgp_exterior_del_route(bgp, p, ri);
	}
    }
#endif
	
      /* Update to new attribute.  */
      bgp_attr_unintern (&ri->attr);
      ri->attr = attr_new;

      /* Update MPLS tag.  */
      if (safi == SAFI_MPLS_VPN)
        memcpy ((bgp_info_extra_get (ri))->tag, tag, 3);

#if ENABLE_BGP_VNC
      if ((afi == AFI_IP || afi == AFI_IP6) && (safi == SAFI_UNICAST)) 
        {
          if (vnc_implicit_withdraw) 
            {
              /*
               * Add back the route with its new attributes (e.g., nexthop).
               * The route is still selected, until the route selection
               * queued by bgp_process actually runs. We have to make this
               * update to the VNC side immediately to avoid racing against
               * configuration changes (e.g., route-map changes) which
               * trigger re-importation of the entire RIB.
               */
              vnc_import_bgp_add_route(bgp, p, ri);
              vnc_import_bgp_exterior_add_route(bgp, p, ri);
            }
        }
#endif

      /* Update bgp route dampening information.  */
      if (CHECK_FLAG (bgp->af_flags[afi][safi], BGP_CONFIG_DAMPENING)
	  && peer->sort == BGP_PEER_EBGP)
	{
	  /* Now we do normal update dampening.  */
	  ret = bgp_damp_update (ri, rn, afi, safi);
	  if (ret == BGP_DAMP_SUPPRESSED)
	    {
	      bgp_unlock_node (rn);
	      return 0;
	    }
	}

      /* Nexthop reachability check. */
      if ((afi == AFI_IP || afi == AFI_IP6) && safi == SAFI_UNICAST)
	{
	  if (peer->sort == BGP_PEER_EBGP && peer->ttl == 1 &&
	      ! CHECK_FLAG (peer->flags, PEER_FLAG_DISABLE_CONNECTED_CHECK)
	      && ! bgp_flag_check(bgp, BGP_FLAG_DISABLE_NH_CONNECTED_CHK))
	    connected = 1;
	  else
	    connected = 0;

	  if (bgp_find_or_add_nexthop (bgp, afi, ri, NULL, connected))
	    bgp_info_set_flag (rn, ri, BGP_INFO_VALID);
	  else
	    {
	      if (BGP_DEBUG(nht, NHT))
		{
		  char buf1[INET6_ADDRSTRLEN];
		  inet_ntop(AF_INET, (const void *)&attr_new->nexthop, buf1, INET6_ADDRSTRLEN);
		  zlog_debug("%s(%s): NH unresolved", __FUNCTION__, buf1);
		}
	      bgp_info_unset_flag (rn, ri, BGP_INFO_VALID);
	    }
	}
      else
	bgp_info_set_flag (rn, ri, BGP_INFO_VALID);

#if ENABLE_BGP_VNC
      if (safi == SAFI_MPLS_VPN) 
        {
          struct bgp_node		*prn = NULL;
          struct bgp_table	*table = NULL;

          prn = bgp_node_get(bgp->rib[afi][safi], (struct prefix *) prd);
          if (prn->info) 
            {
              table = (struct bgp_table *)(prn->info);

              vnc_import_bgp_add_vnc_host_route_mode_resolve_nve(
		bgp,
                    prd,
                    table,
                    p,
                    ri);
            }
          bgp_unlock_node(prn);
        }
#endif

      /* Process change. */
      bgp_aggregate_increment (bgp, p, ri, afi, safi);

      bgp_process (bgp, rn, afi, safi);
      bgp_unlock_node (rn);

      return 0;
    } // End of implicit withdraw

  /* Received Logging. */
  if (bgp_debug_update(peer, p, NULL, 1))
    {
      if (!peer->rcvd_attr_printed)
        {
          zlog_debug ("%s rcvd UPDATE w/ attr: %s", peer->host, peer->rcvd_attr_str);
          peer->rcvd_attr_printed = 1;
        }

      bgp_info_addpath_rx_str(addpath_id, buf2);
      zlog_debug ("%s rcvd %s/%d%s",
	          peer->host,
	          inet_ntop(p->family, &p->u.prefix, buf, SU_ADDRSTRLEN),
	          p->prefixlen, buf2);
    }

  /* Make new BGP info. */
  new = info_make(type, sub_type, 0, peer, attr_new, rn);

  /* Update MPLS tag. */
  if (safi == SAFI_MPLS_VPN)
    memcpy ((bgp_info_extra_get (new))->tag, tag, 3);

  /* Nexthop reachability check. */
  if ((afi == AFI_IP || afi == AFI_IP6) && safi == SAFI_UNICAST)
    {
      if (peer->sort == BGP_PEER_EBGP && peer->ttl == 1 &&
	  ! CHECK_FLAG (peer->flags, PEER_FLAG_DISABLE_CONNECTED_CHECK)
	  && ! bgp_flag_check(bgp, BGP_FLAG_DISABLE_NH_CONNECTED_CHK))
	connected = 1;
      else
	connected = 0;

      if (bgp_find_or_add_nexthop (bgp, afi, new, NULL, connected))
	bgp_info_set_flag (rn, new, BGP_INFO_VALID);
      else
	{
	  if (BGP_DEBUG(nht, NHT))
	    {
	      char buf1[INET6_ADDRSTRLEN];
	      inet_ntop(AF_INET, (const void *)&attr_new->nexthop, buf1, INET6_ADDRSTRLEN);
	      zlog_debug("%s(%s): NH unresolved", __FUNCTION__, buf1);
	    }
	  bgp_info_unset_flag (rn, new, BGP_INFO_VALID);
	}
    }
  else
    bgp_info_set_flag (rn, new, BGP_INFO_VALID);

  /* Addpath ID */
  new->addpath_rx_id = addpath_id;

  /* Increment prefix */
  bgp_aggregate_increment (bgp, p, new, afi, safi);
  
  /* Register new BGP information. */
  bgp_info_add (rn, new);
  
  /* route_node_get lock */
  bgp_unlock_node (rn);

#if ENABLE_BGP_VNC
  if (safi == SAFI_MPLS_VPN) 
    {
      struct bgp_node		*prn = NULL;
      struct bgp_table	*table = NULL;
    
      prn = bgp_node_get(bgp->rib[afi][safi], (struct prefix *) prd);
      if (prn->info) 
        {
          table = (struct bgp_table *)(prn->info);
      
          vnc_import_bgp_add_vnc_host_route_mode_resolve_nve(
                             bgp,
                             prd,
                             table,
                             p,
                             new);
        }
      bgp_unlock_node(prn);
    }
#endif

  /* If maximum prefix count is configured and current prefix
     count exeed it. */
  if (bgp_maximum_prefix_overflow (peer, afi, safi, 0))
    return -1;

  /* Process change. */
  bgp_process (bgp, rn, afi, safi);

  return 0;

  /* This BGP update is filtered.  Log the reason then update BGP
     entry.  */
 filtered:
  if (bgp_debug_update(peer, p, NULL, 1))
    {
      if (!peer->rcvd_attr_printed)
        {
          zlog_debug ("%s rcvd UPDATE w/ attr: %s", peer->host, peer->rcvd_attr_str);
          peer->rcvd_attr_printed = 1;
        }

      bgp_info_addpath_rx_str(addpath_id, buf2);
      zlog_debug ("%s rcvd UPDATE about %s/%d%s -- DENIED due to: %s",
                  peer->host,
                  inet_ntop (p->family, &p->u.prefix, buf, SU_ADDRSTRLEN),
                  p->prefixlen, buf2, reason);
    }

  if (ri)
    bgp_rib_remove (rn, ri, peer, afi, safi);

  bgp_unlock_node (rn);

  return 0;
}

int
bgp_withdraw (struct peer *peer, struct prefix *p, u_int32_t addpath_id,
              struct attr *attr, afi_t afi, safi_t safi, int type, int sub_type,
	      struct prefix_rd *prd, u_char *tag)
{
  struct bgp *bgp;
  char buf[SU_ADDRSTRLEN];
  char buf2[30];
  struct bgp_node *rn;
  struct bgp_info *ri;

  bgp = peer->bgp;

  /* Lookup node. */
  rn = bgp_afi_node_get (bgp->rib[afi][safi], afi, safi, p, prd);

  /* If peer is soft reconfiguration enabled.  Record input packet for
   * further calculation.
   *
   * Cisco IOS 12.4(24)T4 on session establishment sends withdraws for all
   * routes that are filtered.  This tanks out Quagga RS pretty badly due to
   * the iteration over all RS clients.
   * Since we need to remove the entry from adj_in anyway, do that first and
   * if there was no entry, we don't need to do anything more.
   */
  if (CHECK_FLAG (peer->af_flags[afi][safi], PEER_FLAG_SOFT_RECONFIG)
      && peer != bgp->peer_self)
    if (!bgp_adj_in_unset (rn, peer, addpath_id))
      {
        if (bgp_debug_update (peer, p, NULL, 1))
          zlog_debug ("%s withdrawing route %s/%d "
		      "not in adj-in", peer->host,
		      inet_ntop(p->family, &p->u.prefix, buf, SU_ADDRSTRLEN),
		      p->prefixlen);
        bgp_unlock_node (rn);
        return 0;
      }

  /* Lookup withdrawn route. */
  for (ri = rn->info; ri; ri = ri->next)
    if (ri->peer == peer && ri->type == type && ri->sub_type == sub_type &&
        ri->addpath_rx_id == addpath_id)
      break;

  /* Logging. */
  if (bgp_debug_update(peer, p, NULL, 1))
    {
      bgp_info_addpath_rx_str(addpath_id, buf2);
      zlog_debug ("%s rcvd UPDATE about %s/%d%s -- withdrawn",
	        peer->host,
	        inet_ntop(p->family, &p->u.prefix, buf, SU_ADDRSTRLEN),
	        p->prefixlen, buf2);
    }

  /* Withdraw specified route from routing table. */
  if (ri && ! CHECK_FLAG (ri->flags, BGP_INFO_HISTORY))
    bgp_rib_withdraw (rn, ri, peer, afi, safi, prd);
  else if (bgp_debug_update(peer, p, NULL, 1))
    zlog_debug ("%s Can't find the route %s/%d", peer->host,
	        inet_ntop (p->family, &p->u.prefix, buf, SU_ADDRSTRLEN),
	        p->prefixlen);

  /* Unlock bgp_node_get() lock. */
  bgp_unlock_node (rn);

  return 0;
}

void
bgp_default_originate (struct peer *peer, afi_t afi, safi_t safi, int withdraw)
{
  struct update_subgroup *subgrp;
  subgrp = peer_subgroup(peer, afi, safi);
  subgroup_default_originate(subgrp, withdraw);
}


/*
 * bgp_stop_announce_route_timer
 */
void
bgp_stop_announce_route_timer (struct peer_af *paf)
{
  if (!paf->t_announce_route)
    return;
 
  THREAD_TIMER_OFF (paf->t_announce_route);
}

/*
 * bgp_announce_route_timer_expired
 *
 * Callback that is invoked when the route announcement timer for a
 * peer_af expires.
 */
static int
bgp_announce_route_timer_expired (struct thread *t)
{
  struct peer_af *paf;
  struct peer *peer;

  paf = THREAD_ARG (t);
  peer = paf->peer;

  assert (paf->t_announce_route);
  paf->t_announce_route = NULL;

  if (peer->status != Established)
    return 0;

  if (!peer->afc_nego[paf->afi][paf->safi])
    return 0;

  peer_af_announce_route (paf, 1);
  return 0;
}

/*
 * bgp_announce_route
 *
 * *Triggers* announcement of routes of a given AFI/SAFI to a peer.
 */
void
bgp_announce_route (struct peer *peer, afi_t afi, safi_t safi)
{
  struct peer_af *paf;
  struct update_subgroup *subgrp;

  paf = peer_af_find (peer, afi, safi);
  if (!paf)
    return;
  subgrp = PAF_SUBGRP(paf);

  /*
   * Ignore if subgroup doesn't exist (implies AF is not negotiated)
   * or a refresh has already been triggered.
   */
  if (!subgrp || paf->t_announce_route)
    return;

  /*
   * Start a timer to stagger/delay the announce. This serves
   * two purposes - announcement can potentially be combined for
   * multiple peers and the announcement doesn't happen in the
   * vty context.
   */
  THREAD_TIMER_MSEC_ON (bm->master, paf->t_announce_route,
			bgp_announce_route_timer_expired, paf,
                        (subgrp->peer_count == 1) ?
			BGP_ANNOUNCE_ROUTE_SHORT_DELAY_MS :
			BGP_ANNOUNCE_ROUTE_DELAY_MS);
}

/*
 * Announce routes from all AF tables to a peer.
 *
 * This should ONLY be called when there is a need to refresh the
 * routes to the peer based on a policy change for this peer alone
 * or a route refresh request received from the peer.
 * The operation will result in splitting the peer from its existing
 * subgroups and putting it in new subgroups.
 */
void
bgp_announce_route_all (struct peer *peer)
{
  afi_t afi;
  safi_t safi;
  
  for (afi = AFI_IP; afi < AFI_MAX; afi++)
    for (safi = SAFI_UNICAST; safi < SAFI_MAX; safi++)
      bgp_announce_route (peer, afi, safi);
}

static void
bgp_soft_reconfig_table (struct peer *peer, afi_t afi, safi_t safi,
			 struct bgp_table *table, struct prefix_rd *prd)
{
  int ret;
  struct bgp_node *rn;
  struct bgp_adj_in *ain;

  if (! table)
    table = peer->bgp->rib[afi][safi];

  for (rn = bgp_table_top (table); rn; rn = bgp_route_next (rn))
    for (ain = rn->adj_in; ain; ain = ain->next)
      {
	if (ain->peer == peer)
	  {
	    struct bgp_info *ri = rn->info;
	    u_char *tag = (ri && ri->extra) ? ri->extra->tag : NULL;

	    ret = bgp_update (peer, &rn->p, ain->addpath_rx_id, ain->attr,
                              afi, safi, ZEBRA_ROUTE_BGP, BGP_ROUTE_NORMAL,
			      prd, tag, 1);

	    if (ret < 0)
	      {
		bgp_unlock_node (rn);
		return;
	      }
	  }
      }
}

void
bgp_soft_reconfig_in (struct peer *peer, afi_t afi, safi_t safi)
{
  struct bgp_node *rn;
  struct bgp_table *table;

  if (peer->status != Established)
    return;

  if ((safi != SAFI_MPLS_VPN) && (safi != SAFI_ENCAP))
    bgp_soft_reconfig_table (peer, afi, safi, NULL, NULL);
  else
    for (rn = bgp_table_top (peer->bgp->rib[afi][safi]); rn;
	 rn = bgp_route_next (rn))
      if ((table = rn->info) != NULL)
        {
          struct prefix_rd prd;
          prd.family = AF_UNSPEC;
          prd.prefixlen = 64;
          memcpy(&prd.val, rn->p.u.val, 8);

          bgp_soft_reconfig_table (peer, afi, safi, table, &prd);
        }
}


struct bgp_clear_node_queue
{
  struct bgp_node *rn;
};

static wq_item_status
bgp_clear_route_node (struct work_queue *wq, void *data)
{
  struct bgp_clear_node_queue *cnq = data;
  struct bgp_node *rn = cnq->rn;
  struct peer *peer = wq->spec.data;
  struct bgp_info *ri;
  afi_t afi = bgp_node_table (rn)->afi;
  safi_t safi = bgp_node_table (rn)->safi;
  
  assert (rn && peer);
  
  /* It is possible that we have multiple paths for a prefix from a peer
   * if that peer is using AddPath.
   */
  for (ri = rn->info; ri; ri = ri->next)
    if (ri->peer == peer)
      {
        /* graceful restart STALE flag set. */
        if (CHECK_FLAG (peer->sflags, PEER_STATUS_NSF_WAIT)
            && peer->nsf[afi][safi]
            && ! CHECK_FLAG (ri->flags, BGP_INFO_STALE)
            && ! CHECK_FLAG (ri->flags, BGP_INFO_UNUSEABLE))
          bgp_info_set_flag (rn, ri, BGP_INFO_STALE);
        else
          bgp_rib_remove (rn, ri, peer, afi, safi);
      }
  return WQ_SUCCESS;
}

static void
bgp_clear_node_queue_del (struct work_queue *wq, void *data)
{
  struct bgp_clear_node_queue *cnq = data;
  struct bgp_node *rn = cnq->rn;
  struct bgp_table *table = bgp_node_table (rn);
  
  bgp_unlock_node (rn); 
  bgp_table_unlock (table);
  XFREE (MTYPE_BGP_CLEAR_NODE_QUEUE, cnq);
}

static void
bgp_clear_node_complete (struct work_queue *wq)
{
  struct peer *peer = wq->spec.data;
  
  /* Tickle FSM to start moving again */
  BGP_EVENT_ADD (peer, Clearing_Completed);

  peer_unlock (peer); /* bgp_clear_route */
}

static void
bgp_clear_node_queue_init (struct peer *peer)
{
  char wname[sizeof("clear xxxx:xxxx:xxxx:xxxx:xxxx:xxxx:xxxx:xxxx")];
  
  snprintf (wname, sizeof(wname), "clear %s", peer->host);
#undef CLEAR_QUEUE_NAME_LEN

  if ( (peer->clear_node_queue = work_queue_new (bm->master, wname)) == NULL)
    {
      zlog_err ("%s: Failed to allocate work queue", __func__);
      exit (1);
    }
  peer->clear_node_queue->spec.hold = 10;
  peer->clear_node_queue->spec.workfunc = &bgp_clear_route_node;
  peer->clear_node_queue->spec.del_item_data = &bgp_clear_node_queue_del;
  peer->clear_node_queue->spec.completion_func = &bgp_clear_node_complete;
  peer->clear_node_queue->spec.max_retries = 0;
  
  /* we only 'lock' this peer reference when the queue is actually active */
  peer->clear_node_queue->spec.data = peer;
}

static void
bgp_clear_route_table (struct peer *peer, afi_t afi, safi_t safi,
                       struct bgp_table *table)
{
  struct bgp_node *rn;
  int force = bm->process_main_queue ? 0 : 1;
  
  if (! table)
    table = peer->bgp->rib[afi][safi];
  
  /* If still no table => afi/safi isn't configured at all or smth. */
  if (! table)
    return;
  
  for (rn = bgp_table_top (table); rn; rn = bgp_route_next (rn))
    {
      struct bgp_info *ri, *next;
      struct bgp_adj_in *ain;
      struct bgp_adj_in *ain_next;

      /* XXX:TODO: This is suboptimal, every non-empty route_node is
       * queued for every clearing peer, regardless of whether it is
       * relevant to the peer at hand.
       *
       * Overview: There are 3 different indices which need to be
       * scrubbed, potentially, when a peer is removed:
       *
       * 1 peer's routes visible via the RIB (ie accepted routes)
       * 2 peer's routes visible by the (optional) peer's adj-in index
       * 3 other routes visible by the peer's adj-out index
       *
       * 3 there is no hurry in scrubbing, once the struct peer is
       * removed from bgp->peer, we could just GC such deleted peer's
       * adj-outs at our leisure.
       *
       * 1 and 2 must be 'scrubbed' in some way, at least made
       * invisible via RIB index before peer session is allowed to be
       * brought back up. So one needs to know when such a 'search' is
       * complete.
       *
       * Ideally:
       *
       * - there'd be a single global queue or a single RIB walker
       * - rather than tracking which route_nodes still need to be
       *   examined on a peer basis, we'd track which peers still
       *   aren't cleared
       *
       * Given that our per-peer prefix-counts now should be reliable,
       * this may actually be achievable. It doesn't seem to be a huge
       * problem at this time,
       *
       * It is possible that we have multiple paths for a prefix from a peer
       * if that peer is using AddPath.
       */
      ain = rn->adj_in;
      while (ain)
        {
          ain_next = ain->next;

          if (ain->peer == peer)
            {
              bgp_adj_in_remove (rn, ain);
              bgp_unlock_node (rn);
            }

          ain = ain_next;
        }

      for (ri = rn->info; ri; ri = next)
	{
	  next = ri->next;
	  if (ri->peer != peer)
	    continue;

	  if (force)
	    bgp_info_reap (rn, ri);
	  else
	    {
	      struct bgp_clear_node_queue *cnq;

	      /* both unlocked in bgp_clear_node_queue_del */
	      bgp_table_lock (bgp_node_table (rn));
	      bgp_lock_node (rn);
	      cnq = XCALLOC (MTYPE_BGP_CLEAR_NODE_QUEUE,
			     sizeof (struct bgp_clear_node_queue));
	      cnq->rn = rn;
	      work_queue_add (peer->clear_node_queue, cnq);
	      break;
	    }
	}
    }
  return;
}

void
bgp_clear_route (struct peer *peer, afi_t afi, safi_t safi)
{
  struct bgp_node *rn;
  struct bgp_table *table;

  if (peer->clear_node_queue == NULL)
    bgp_clear_node_queue_init (peer);
  
  /* bgp_fsm.c keeps sessions in state Clearing, not transitioning to
   * Idle until it receives a Clearing_Completed event. This protects
   * against peers which flap faster than we can we clear, which could
   * lead to:
   *
   * a) race with routes from the new session being installed before
   *    clear_route_node visits the node (to delete the route of that
   *    peer)
   * b) resource exhaustion, clear_route_node likely leads to an entry
   *    on the process_main queue. Fast-flapping could cause that queue
   *    to grow and grow.
   */

  /* lock peer in assumption that clear-node-queue will get nodes; if so,
   * the unlock will happen upon work-queue completion; other wise, the
   * unlock happens at the end of this function.
   */
  if (!peer->clear_node_queue->thread)
    peer_lock (peer);

  if (safi != SAFI_MPLS_VPN && safi != SAFI_ENCAP)
    bgp_clear_route_table (peer, afi, safi, NULL);
  else
    for (rn = bgp_table_top (peer->bgp->rib[afi][safi]); rn;
         rn = bgp_route_next (rn))
      if ((table = rn->info) != NULL)
        bgp_clear_route_table (peer, afi, safi, table);

  /* unlock if no nodes got added to the clear-node-queue. */
  if (!peer->clear_node_queue->thread)
    peer_unlock (peer);

}
  
void
bgp_clear_route_all (struct peer *peer)
{
  afi_t afi;
  safi_t safi;

  for (afi = AFI_IP; afi < AFI_MAX; afi++)
    for (safi = SAFI_UNICAST; safi < SAFI_MAX; safi++)
      bgp_clear_route (peer, afi, safi);

#if ENABLE_BGP_VNC
  rfapiProcessPeerDown(peer);
#endif
}

void
bgp_clear_adj_in (struct peer *peer, afi_t afi, safi_t safi)
{
  struct bgp_table *table;
  struct bgp_node *rn;
  struct bgp_adj_in *ain;
  struct bgp_adj_in *ain_next;

  table = peer->bgp->rib[afi][safi];

  /* It is possible that we have multiple paths for a prefix from a peer
   * if that peer is using AddPath.
   */
  for (rn = bgp_table_top (table); rn; rn = bgp_route_next (rn))
    {
      ain = rn->adj_in;

      while (ain)
        {
          ain_next = ain->next;

          if (ain->peer == peer)
            {
              bgp_adj_in_remove (rn, ain);
              bgp_unlock_node (rn);
	    }

          ain = ain_next;
        }
    }
}

void
bgp_clear_stale_route (struct peer *peer, afi_t afi, safi_t safi)
{
  struct bgp_node *rn;
  struct bgp_info *ri;
  struct bgp_table *table;

  if ( safi == SAFI_MPLS_VPN)
    {
      for (rn = bgp_table_top (peer->bgp->rib[afi][safi]); rn; rn = bgp_route_next (rn))
        {
          struct bgp_node *rm;
          struct bgp_info *ri;

          /* look for neighbor in tables */
          if ((table = rn->info) != NULL)
            {
              for (rm = bgp_table_top (table); rm; rm = bgp_route_next (rm))
                for (ri = rm->info; ri; ri = ri->next)
                  if (ri->peer == peer)
                    {
                      if (CHECK_FLAG (ri->flags, BGP_INFO_STALE))
                        bgp_rib_remove (rm, ri, peer, afi, safi);
                      break;
                    }
            }
        }
    }
  else
    {
      for (rn = bgp_table_top (peer->bgp->rib[afi][safi]); rn; rn = bgp_route_next (rn))
        for (ri = rn->info; ri; ri = ri->next)
          if (ri->peer == peer)
            {
              if (CHECK_FLAG (ri->flags, BGP_INFO_STALE))
                bgp_rib_remove (rn, ri, peer, afi, safi);
              break;
            }
    }
}

static void
bgp_cleanup_table(struct bgp_table *table, safi_t safi)
{
  struct bgp_node *rn;
  struct bgp_info *ri;
  struct bgp_info *next;

  for (rn = bgp_table_top (table); rn; rn = bgp_route_next (rn))
    for (ri = rn->info; ri; ri = next)
      {
        next = ri->next;
        if (CHECK_FLAG (ri->flags, BGP_INFO_SELECTED)
            && ri->type == ZEBRA_ROUTE_BGP
            && (ri->sub_type == BGP_ROUTE_NORMAL ||
                ri->sub_type == BGP_ROUTE_AGGREGATE))
          {
#if ENABLE_BGP_VNC
            if (table->owner && table->owner->bgp)
              vnc_import_bgp_del_route(table->owner->bgp, &rn->p, ri);
#endif
            bgp_zebra_withdraw (&rn->p, ri, safi);
            bgp_info_reap (rn, ri);
          }
      }
}

/* Delete all kernel routes. */
void
bgp_cleanup_routes (struct bgp *bgp)
{
  afi_t afi;

  for (afi = AFI_IP; afi < AFI_MAX; ++afi)
    {
      struct bgp_node *rn;

      bgp_cleanup_table(bgp->rib[afi][SAFI_UNICAST], SAFI_UNICAST);

      /*
       * VPN and ENCAP tables are two-level (RD is top level)
       */
      for (rn = bgp_table_top(bgp->rib[afi][SAFI_MPLS_VPN]); rn;
	   rn = bgp_route_next (rn))
	{
	  if (rn->info)
	    {
	      bgp_cleanup_table((struct bgp_table *)(rn->info), SAFI_MPLS_VPN);
	      bgp_table_finish ((struct bgp_table **)&(rn->info));
	      rn->info = NULL;
	      bgp_unlock_node(rn);
	    }
	}

      for (rn = bgp_table_top(bgp->rib[afi][SAFI_ENCAP]); rn;
	   rn = bgp_route_next (rn))
	{
	  if (rn->info)
	    {
	      bgp_cleanup_table((struct bgp_table *)(rn->info), SAFI_ENCAP);
	      bgp_table_finish ((struct bgp_table **)&(rn->info));
	      rn->info = NULL;
	      bgp_unlock_node(rn);
	    }
	}
    }
}

void
bgp_reset (void)
{
  vty_reset ();
  bgp_zclient_reset ();
  access_list_reset ();
  prefix_list_reset ();
}

static int
bgp_addpath_encode_rx (struct peer *peer, afi_t afi, safi_t safi)
{
  return (CHECK_FLAG (peer->af_cap[afi][safi], PEER_CAP_ADDPATH_AF_RX_ADV) &&
          CHECK_FLAG (peer->af_cap[afi][safi], PEER_CAP_ADDPATH_AF_TX_RCV));
}

/* Parse NLRI stream.  Withdraw NLRI is recognized by NULL attr
   value. */
int
bgp_nlri_parse_ip (struct peer *peer, struct attr *attr,
                   struct bgp_nlri *packet)
{
  u_char *pnt;
  u_char *lim;
  struct prefix p;
  int psize;
  int ret;
  afi_t afi;
  safi_t safi;
  int addpath_encoded;
  u_int32_t addpath_id;

  /* Check peer status. */
  if (peer->status != Established)
    return 0;
  
  pnt = packet->nlri;
  lim = pnt + packet->length;
  afi = packet->afi;
  safi = packet->safi;
  addpath_id = 0;
  addpath_encoded = bgp_addpath_encode_rx (peer, afi, safi);

  /* RFC4771 6.3 The NLRI field in the UPDATE message is checked for
     syntactic validity.  If the field is syntactically incorrect,
     then the Error Subcode is set to Invalid Network Field. */
  for (; pnt < lim; pnt += psize)
    {
      /* Clear prefix structure. */
      memset (&p, 0, sizeof (struct prefix));

      if (addpath_encoded)
        {

          /* When packet overflow occurs return immediately. */
          if (pnt + BGP_ADDPATH_ID_LEN > lim)
            return -1;

          addpath_id = ntohl(*((uint32_t*) pnt));
          pnt += BGP_ADDPATH_ID_LEN;
        }

      /* Fetch prefix length. */
      p.prefixlen = *pnt++;
      /* afi/safi validity already verified by caller, bgp_update_receive */
      p.family = afi2family (afi);

      /* Prefix length check. */
      if (p.prefixlen > prefix_blen (&p) * 8)
        {
          zlog_err("%s [Error] Update packet error (wrong perfix length %d for afi %u)",
                   peer->host, p.prefixlen, packet->afi);
          return -1;
        }

      /* Packet size overflow check. */
      psize = PSIZE (p.prefixlen);

      /* When packet overflow occur return immediately. */
      if (pnt + psize > lim)
        {
          zlog_err("%s [Error] Update packet error (prefix length %d overflows packet)",
                   peer->host, p.prefixlen);
          return -1;
        }

      /* Defensive coding, double-check the psize fits in a struct prefix */
      if (psize > (ssize_t) sizeof(p.u))
        {
          zlog_err("%s [Error] Update packet error (prefix length %d too large for prefix storage %zu)",
                   peer->host, p.prefixlen, sizeof(p.u));
          return -1;
        }

      /* Fetch prefix from NLRI packet. */
      memcpy (&p.u.prefix, pnt, psize);

      /* Check address. */
      if (afi == AFI_IP && safi == SAFI_UNICAST)
	{
	  if (IN_CLASSD (ntohl (p.u.prefix4.s_addr)))
	    {
	      /* From RFC4271 Section 6.3:
	       *
	       * If a prefix in the NLRI field is semantically incorrect
	       * (e.g., an unexpected multicast IP address), an error SHOULD
	       * be logged locally, and the prefix SHOULD be ignored.
	        */
	      zlog_err ("%s: IPv4 unicast NLRI is multicast address %s, ignoring",
	                peer->host, inet_ntoa (p.u.prefix4));
	      continue;
	    }
	}

      /* Check address. */
      if (afi == AFI_IP6 && safi == SAFI_UNICAST)
	{
	  if (IN6_IS_ADDR_LINKLOCAL (&p.u.prefix6))
	    {
	      char buf[BUFSIZ];

	      zlog_err ("%s: IPv6 unicast NLRI is link-local address %s, ignoring",
	                peer->host, inet_ntop (AF_INET6, &p.u.prefix6, buf, BUFSIZ));

	      continue;
	    }
	  if (IN6_IS_ADDR_MULTICAST (&p.u.prefix6))
	    {
	      char buf[BUFSIZ];

	      zlog_err ("%s: IPv6 unicast NLRI is multicast address %s, ignoring",
	                peer->host, inet_ntop (AF_INET6, &p.u.prefix6, buf, BUFSIZ));

	      continue;
	    }
	}

      /* Normal process. */
      if (attr)
	ret = bgp_update (peer, &p, addpath_id, attr, afi, safi,
			  ZEBRA_ROUTE_BGP, BGP_ROUTE_NORMAL, NULL, NULL, 0);
      else
	ret = bgp_withdraw (peer, &p, addpath_id, attr, afi, safi,
			    ZEBRA_ROUTE_BGP, BGP_ROUTE_NORMAL, NULL, NULL);

      /* Address family configuration mismatch or maximum-prefix count
         overflow. */
      if (ret < 0)
	return -1;
    }

  /* Packet length consistency check. */
  if (pnt != lim)
    {
      zlog_err ("%s [Error] Update packet error (prefix length mismatch with total length)",
                peer->host);
      return -1;
    }

  return 0;
}

static struct bgp_static *
bgp_static_new (void)
{
  return XCALLOC (MTYPE_BGP_STATIC, sizeof (struct bgp_static));
}

static void
bgp_static_free (struct bgp_static *bgp_static)
{
  if (bgp_static->rmap.name)
    XFREE(MTYPE_ROUTE_MAP_NAME, bgp_static->rmap.name);
  XFREE (MTYPE_BGP_STATIC, bgp_static);
}

static void
bgp_static_update_main (struct bgp *bgp, struct prefix *p,
			struct bgp_static *bgp_static, afi_t afi, safi_t safi)
{
  struct bgp_node *rn;
  struct bgp_info *ri;
  struct bgp_info *new;
  struct bgp_info info;
  struct attr attr;
  struct attr *attr_new;
  int ret;
#if ENABLE_BGP_VNC
  int vnc_implicit_withdraw = 0;
#endif

  assert (bgp_static);
  if (!bgp_static)
    return;

  rn = bgp_afi_node_get (bgp->rib[afi][safi], afi, safi, p, NULL);

  bgp_attr_default_set (&attr, BGP_ORIGIN_IGP);
  
  attr.nexthop = bgp_static->igpnexthop;
  attr.med = bgp_static->igpmetric;
  attr.flag |= ATTR_FLAG_BIT (BGP_ATTR_MULTI_EXIT_DISC);

  if (bgp_static->atomic)
    attr.flag |= ATTR_FLAG_BIT (BGP_ATTR_ATOMIC_AGGREGATE);

  /* Apply route-map. */
  if (bgp_static->rmap.name)
    {
      struct attr attr_tmp = attr;
      info.peer = bgp->peer_self;
      info.attr = &attr_tmp;

      SET_FLAG (bgp->peer_self->rmap_type, PEER_RMAP_TYPE_NETWORK);

      ret = route_map_apply (bgp_static->rmap.map, p, RMAP_BGP, &info);

      bgp->peer_self->rmap_type = 0;

      if (ret == RMAP_DENYMATCH)
	{    
	  /* Free uninterned attribute. */
	  bgp_attr_flush (&attr_tmp);

	  /* Unintern original. */
	  aspath_unintern (&attr.aspath);
	  bgp_attr_extra_free (&attr);
	  bgp_static_withdraw (bgp, p, afi, safi);
	  return;
	}
      attr_new = bgp_attr_intern (&attr_tmp);
    }
  else
    attr_new = bgp_attr_intern (&attr);

  for (ri = rn->info; ri; ri = ri->next)
    if (ri->peer == bgp->peer_self && ri->type == ZEBRA_ROUTE_BGP
	&& ri->sub_type == BGP_ROUTE_STATIC)
      break;

  if (ri)
    {
      if (attrhash_cmp (ri->attr, attr_new) &&
	  !CHECK_FLAG(ri->flags, BGP_INFO_REMOVED) &&
	  !bgp_flag_check(bgp, BGP_FLAG_FORCE_STATIC_PROCESS))
	{
	  bgp_unlock_node (rn);
	  bgp_attr_unintern (&attr_new);
	  aspath_unintern (&attr.aspath);
	  bgp_attr_extra_free (&attr);
	  return;
	}
      else
	{
	  /* The attribute is changed. */
	  bgp_info_set_flag (rn, ri, BGP_INFO_ATTR_CHANGED);

	  /* Rewrite BGP route information. */
	  if (CHECK_FLAG(ri->flags, BGP_INFO_REMOVED))
	    bgp_info_restore(rn, ri);
	  else
	    bgp_aggregate_decrement (bgp, p, ri, afi, safi);
#if ENABLE_BGP_VNC
          if ((afi == AFI_IP || afi == AFI_IP6) && (safi == SAFI_UNICAST)) 
            {
              if (CHECK_FLAG (ri->flags, BGP_INFO_SELECTED)) 
                {
                  /*
                   * Implicit withdraw case.
                   * We have to do this before ri is changed
                   */
                  ++vnc_implicit_withdraw;
                  vnc_import_bgp_del_route(bgp, p, ri);
                  vnc_import_bgp_exterior_del_route(bgp, p, ri);
                }
            }
#endif
	  bgp_attr_unintern (&ri->attr);
	  ri->attr = attr_new;
	  ri->uptime = bgp_clock ();
#if ENABLE_BGP_VNC
          if ((afi == AFI_IP || afi == AFI_IP6) && (safi == SAFI_UNICAST)) 
            {
              if (vnc_implicit_withdraw) 
                {
                  vnc_import_bgp_add_route(bgp, p, ri);
                  vnc_import_bgp_exterior_add_route(bgp, p, ri);
                }
            }
#endif

	  /* Nexthop reachability check. */
	  if (bgp_flag_check (bgp, BGP_FLAG_IMPORT_CHECK))
	    {
	      if (bgp_find_or_add_nexthop (bgp, afi, ri, NULL, 0))
		bgp_info_set_flag (rn, ri, BGP_INFO_VALID);
	      else
		{
		  if (BGP_DEBUG(nht, NHT))
		    {
		      char buf1[INET6_ADDRSTRLEN];
		      inet_ntop(p->family, &p->u.prefix, buf1,
				INET6_ADDRSTRLEN);
		      zlog_debug("%s(%s): Route not in table, not advertising",
				 __FUNCTION__, buf1);
		    }
		  bgp_info_unset_flag (rn, ri, BGP_INFO_VALID);
		}
	    }
	  else
	    {
	      /* Delete the NHT structure if any, if we're toggling between
	       * enabling/disabling import check. We deregister the route
	       * from NHT to avoid overloading NHT and the process interaction
	       */
	      bgp_unlink_nexthop(ri);
	      bgp_info_set_flag (rn, ri, BGP_INFO_VALID);
	    }
	  /* Process change. */
	  bgp_aggregate_increment (bgp, p, ri, afi, safi);
	  bgp_process (bgp, rn, afi, safi);
	  bgp_unlock_node (rn);
	  aspath_unintern (&attr.aspath);
	  bgp_attr_extra_free (&attr);
	  return;
	}
    }

  /* Make new BGP info. */
  new = info_make(ZEBRA_ROUTE_BGP, BGP_ROUTE_STATIC, 0, bgp->peer_self, attr_new,
		  rn);
  /* Nexthop reachability check. */
  if (bgp_flag_check (bgp, BGP_FLAG_IMPORT_CHECK))
    {
      if (bgp_find_or_add_nexthop (bgp, afi, new, NULL, 0))
	bgp_info_set_flag (rn, new, BGP_INFO_VALID);
      else
	{
	  if (BGP_DEBUG(nht, NHT))
	    {
	      char buf1[INET6_ADDRSTRLEN];
	      inet_ntop(p->family, &p->u.prefix, buf1,
			INET6_ADDRSTRLEN);
	      zlog_debug("%s(%s): Route not in table, not advertising",
			 __FUNCTION__, buf1);
	    }
	  bgp_info_unset_flag (rn, new, BGP_INFO_VALID);
	}
    }
  else
    {
      /* Delete the NHT structure if any, if we're toggling between
       * enabling/disabling import check. We deregister the route
       * from NHT to avoid overloading NHT and the process interaction
       */
      bgp_unlink_nexthop(new);

      bgp_info_set_flag (rn, new, BGP_INFO_VALID);
    }

  /* Aggregate address increment. */
  bgp_aggregate_increment (bgp, p, new, afi, safi);
  
  /* Register new BGP information. */
  bgp_info_add (rn, new);
  
  /* route_node_get lock */
  bgp_unlock_node (rn);
  
  /* Process change. */
  bgp_process (bgp, rn, afi, safi);

  /* Unintern original. */
  aspath_unintern (&attr.aspath);
  bgp_attr_extra_free (&attr);
}

void
bgp_static_update (struct bgp *bgp, struct prefix *p,
                  struct bgp_static *bgp_static, afi_t afi, safi_t safi)
{
  bgp_static_update_main (bgp, p, bgp_static, afi, safi);
}

void
bgp_static_withdraw (struct bgp *bgp, struct prefix *p, afi_t afi,
		     safi_t safi)
{
  struct bgp_node *rn;
  struct bgp_info *ri;

  rn = bgp_afi_node_get (bgp->rib[afi][safi], afi, safi, p, NULL);

  /* Check selected route and self inserted route. */
  for (ri = rn->info; ri; ri = ri->next)
    if (ri->peer == bgp->peer_self 
	&& ri->type == ZEBRA_ROUTE_BGP
	&& ri->sub_type == BGP_ROUTE_STATIC)
      break;

  /* Withdraw static BGP route from routing table. */
  if (ri)
    {
      bgp_aggregate_decrement (bgp, p, ri, afi, safi);
      bgp_unlink_nexthop(ri);
      bgp_info_delete (rn, ri);
      bgp_process (bgp, rn, afi, safi);
    }

  /* Unlock bgp_node_lookup. */
  bgp_unlock_node (rn);
}

/*
 * Used for SAFI_MPLS_VPN and SAFI_ENCAP
 */
static void
bgp_static_withdraw_safi (struct bgp *bgp, struct prefix *p, afi_t afi,
                          safi_t safi, struct prefix_rd *prd, u_char *tag)
{
  struct bgp_node *rn;
  struct bgp_info *ri;

  rn = bgp_afi_node_get (bgp->rib[afi][safi], afi, safi, p, prd);

  /* Check selected route and self inserted route. */
  for (ri = rn->info; ri; ri = ri->next)
    if (ri->peer == bgp->peer_self 
	&& ri->type == ZEBRA_ROUTE_BGP
	&& ri->sub_type == BGP_ROUTE_STATIC)
      break;

  /* Withdraw static BGP route from routing table. */
  if (ri)
    {
#if ENABLE_BGP_VNC
	rfapiProcessWithdraw(
	    ri->peer,
	    NULL,
	    p,
	    prd,
	    ri->attr,
	    afi,
	    safi,
	    ri->type,
	    1);		/* Kill, since it is an administrative change */
#endif
      bgp_aggregate_decrement (bgp, p, ri, afi, safi);
      bgp_info_delete (rn, ri);
      bgp_process (bgp, rn, afi, safi);
    }

  /* Unlock bgp_node_lookup. */
  bgp_unlock_node (rn);
}

static void
bgp_static_update_safi (struct bgp *bgp, struct prefix *p,
                        struct bgp_static *bgp_static, afi_t afi, safi_t safi)
{
  struct bgp_node *rn;
  struct bgp_info *new;
  struct attr *attr_new;
  struct attr attr = { 0 };
  struct bgp_info *ri;
#if ENABLE_BGP_VNC
  u_int32_t        label = 0;
#endif

  assert (bgp_static);

  rn = bgp_afi_node_get (bgp->rib[afi][safi], afi, safi, p, &bgp_static->prd);

  bgp_attr_default_set (&attr, BGP_ORIGIN_IGP);

  attr.nexthop = bgp_static->igpnexthop;
  attr.med = bgp_static->igpmetric;
  attr.flag |= ATTR_FLAG_BIT (BGP_ATTR_MULTI_EXIT_DISC);

  /* Apply route-map. */
  if (bgp_static->rmap.name)
    {
      struct attr attr_tmp = attr;
      struct bgp_info info;
      int ret;

      info.peer = bgp->peer_self;
      info.attr = &attr_tmp;

      SET_FLAG (bgp->peer_self->rmap_type, PEER_RMAP_TYPE_NETWORK);

      ret = route_map_apply (bgp_static->rmap.map, p, RMAP_BGP, &info);

      bgp->peer_self->rmap_type = 0;

      if (ret == RMAP_DENYMATCH)
        {
          /* Free uninterned attribute. */
          bgp_attr_flush (&attr_tmp);

          /* Unintern original. */
          aspath_unintern (&attr.aspath);
          bgp_attr_extra_free (&attr);
          bgp_static_withdraw_safi (bgp, p, afi, safi, &bgp_static->prd,
                                    bgp_static->tag);
          return;
        }

      attr_new = bgp_attr_intern (&attr_tmp);
    }
  else
    {
      attr_new = bgp_attr_intern (&attr);
    }

  for (ri = rn->info; ri; ri = ri->next)
    if (ri->peer == bgp->peer_self && ri->type == ZEBRA_ROUTE_BGP
        && ri->sub_type == BGP_ROUTE_STATIC)
      break;

  if (ri)
    {
      if (attrhash_cmp (ri->attr, attr_new) &&
          !CHECK_FLAG(ri->flags, BGP_INFO_REMOVED))
        {
          bgp_unlock_node (rn);
          bgp_attr_unintern (&attr_new);
          aspath_unintern (&attr.aspath);
          bgp_attr_extra_free (&attr);
          return;
        }
      else
        {
          /* The attribute is changed. */
          bgp_info_set_flag (rn, ri, BGP_INFO_ATTR_CHANGED);

          /* Rewrite BGP route information. */
          if (CHECK_FLAG(ri->flags, BGP_INFO_REMOVED))
            bgp_info_restore(rn, ri);
          else
            bgp_aggregate_decrement (bgp, p, ri, afi, safi);
          bgp_attr_unintern (&ri->attr);
          ri->attr = attr_new;
          ri->uptime = bgp_clock ();
#if ENABLE_BGP_VNC
          if (ri->extra)
              label = decode_label (ri->extra->tag);
#endif

          /* Process change. */
          bgp_aggregate_increment (bgp, p, ri, afi, safi);
          bgp_process (bgp, rn, afi, safi);
#if ENABLE_BGP_VNC
          rfapiProcessUpdate(ri->peer, NULL, p, &bgp_static->prd,
                             ri->attr, afi, safi, 
                             ri->type, ri->sub_type, &label);
#endif
          bgp_unlock_node (rn);
          aspath_unintern (&attr.aspath);
          bgp_attr_extra_free (&attr);
          return;
        }
    }


  /* Make new BGP info. */
  new = info_make(ZEBRA_ROUTE_BGP, BGP_ROUTE_STATIC, 0, bgp->peer_self, attr_new,
		  rn);
  SET_FLAG (new->flags, BGP_INFO_VALID);
  new->extra = bgp_info_extra_new();
  memcpy (new->extra->tag, bgp_static->tag, 3);
#if ENABLE_BGP_VNC
  label = decode_label (bgp_static->tag);
#endif

  /* Aggregate address increment. */
  bgp_aggregate_increment (bgp, p, new, afi, safi);

  /* Register new BGP information. */
  bgp_info_add (rn, new);

  /* route_node_get lock */
  bgp_unlock_node (rn);

  /* Process change. */
  bgp_process (bgp, rn, afi, safi);

#if ENABLE_BGP_VNC
  rfapiProcessUpdate(new->peer, NULL, p, &bgp_static->prd,
                     new->attr, afi, safi, 
                     new->type, new->sub_type, &label);
#endif

  /* Unintern original. */
  aspath_unintern (&attr.aspath);
  bgp_attr_extra_free (&attr);
}

/* Configure static BGP network.  When user don't run zebra, static
   route should be installed as valid.  */
static int
bgp_static_set (struct vty *vty, const char *ip_str, 
                afi_t afi, safi_t safi, const char *rmap, int backdoor)
{
  VTY_DECLVAR_CONTEXT(bgp, bgp);
  int ret;
  struct prefix p;
  struct bgp_static *bgp_static;
  struct bgp_node *rn;
  u_char need_update = 0;

  /* Convert IP prefix string to struct prefix. */
  ret = str2prefix (ip_str, &p);
  if (! ret)
    {
      vty_out (vty, "%% Malformed prefix%s", VTY_NEWLINE);
      return CMD_WARNING;
    }
  if (afi == AFI_IP6 && IN6_IS_ADDR_LINKLOCAL (&p.u.prefix6))
    {
      vty_out (vty, "%% Malformed prefix (link-local address)%s",
	       VTY_NEWLINE);
      return CMD_WARNING;
    }

  apply_mask (&p);

  /* Set BGP static route configuration. */
  rn = bgp_node_get (bgp->route[afi][safi], &p);

  if (rn->info)
    {
      /* Configuration change. */
      bgp_static = rn->info;

      /* Check previous routes are installed into BGP.  */
      if (bgp_static->valid && bgp_static->backdoor != backdoor)
        need_update = 1;
      
      bgp_static->backdoor = backdoor;
      
      if (rmap)
	{
	  if (bgp_static->rmap.name)
	    XFREE(MTYPE_ROUTE_MAP_NAME, bgp_static->rmap.name);
	  bgp_static->rmap.name = XSTRDUP(MTYPE_ROUTE_MAP_NAME, rmap);
	  bgp_static->rmap.map = route_map_lookup_by_name (rmap);
	}
      else
	{
	  if (bgp_static->rmap.name)
	    XFREE(MTYPE_ROUTE_MAP_NAME, bgp_static->rmap.name);
	  bgp_static->rmap.name = NULL;
	  bgp_static->rmap.map = NULL;
	  bgp_static->valid = 0;
	}
      bgp_unlock_node (rn);
    }
  else
    {
      /* New configuration. */
      bgp_static = bgp_static_new ();
      bgp_static->backdoor = backdoor;
      bgp_static->valid = 0;
      bgp_static->igpmetric = 0;
      bgp_static->igpnexthop.s_addr = 0;
      
      if (rmap)
	{
	  if (bgp_static->rmap.name)
	    XFREE(MTYPE_ROUTE_MAP_NAME, bgp_static->rmap.name);
	  bgp_static->rmap.name = XSTRDUP(MTYPE_ROUTE_MAP_NAME, rmap);
	  bgp_static->rmap.map = route_map_lookup_by_name (rmap);
	}
      rn->info = bgp_static;
    }

  bgp_static->valid = 1;
  if (need_update)
    bgp_static_withdraw (bgp, &p, afi, safi);

  if (! bgp_static->backdoor)
    bgp_static_update (bgp, &p, bgp_static, afi, safi);

  return CMD_SUCCESS;
}

/* Configure static BGP network. */
static int
bgp_static_unset (struct vty *vty, const char *ip_str,
		  afi_t afi, safi_t safi)
{
  VTY_DECLVAR_CONTEXT(bgp, bgp);
  int ret;
  struct prefix p;
  struct bgp_static *bgp_static;
  struct bgp_node *rn;

  /* Convert IP prefix string to struct prefix. */
  ret = str2prefix (ip_str, &p);
  if (! ret)
    {
      vty_out (vty, "%% Malformed prefix%s", VTY_NEWLINE);
      return CMD_WARNING;
    }
  if (afi == AFI_IP6 && IN6_IS_ADDR_LINKLOCAL (&p.u.prefix6))
    {
      vty_out (vty, "%% Malformed prefix (link-local address)%s",
	       VTY_NEWLINE);
      return CMD_WARNING;
    }

  apply_mask (&p);

  rn = bgp_node_lookup (bgp->route[afi][safi], &p);
  if (! rn)
    {
      vty_out (vty, "%% Can't find specified static route configuration.%s",
	       VTY_NEWLINE);
      return CMD_WARNING;
    }

  bgp_static = rn->info;
  
  /* Update BGP RIB. */
  if (! bgp_static->backdoor)
    bgp_static_withdraw (bgp, &p, afi, safi);

  /* Clear configuration. */
  bgp_static_free (bgp_static);
  rn->info = NULL;
  bgp_unlock_node (rn);
  bgp_unlock_node (rn);

  return CMD_SUCCESS;
}

void
bgp_static_add (struct bgp *bgp)
{
  afi_t afi;
  safi_t safi;
  struct bgp_node *rn;
  struct bgp_node *rm;
  struct bgp_table *table;
  struct bgp_static *bgp_static;

  for (afi = AFI_IP; afi < AFI_MAX; afi++)
    for (safi = SAFI_UNICAST; safi < SAFI_MAX; safi++)
      for (rn = bgp_table_top (bgp->route[afi][safi]); rn; rn = bgp_route_next (rn))
	if (rn->info != NULL)
	  {      
	    if (safi == SAFI_MPLS_VPN)
	      {
		table = rn->info;

		for (rm = bgp_table_top (table); rm; rm = bgp_route_next (rm))
		  {
		    bgp_static = rn->info;
                    bgp_static_update_safi (bgp, &rm->p, bgp_static, afi, safi);
		  }
	      }
	    else
	      {
		bgp_static_update (bgp, &rn->p, rn->info, afi, safi);
	      }
	  }
}

/* Called from bgp_delete().  Delete all static routes from the BGP
   instance. */
void
bgp_static_delete (struct bgp *bgp)
{
  afi_t afi;
  safi_t safi;
  struct bgp_node *rn;
  struct bgp_node *rm;
  struct bgp_table *table;
  struct bgp_static *bgp_static;

  for (afi = AFI_IP; afi < AFI_MAX; afi++)
    for (safi = SAFI_UNICAST; safi < SAFI_MAX; safi++)
      for (rn = bgp_table_top (bgp->route[afi][safi]); rn; rn = bgp_route_next (rn))
	if (rn->info != NULL)
	  {      
	    if ((safi == SAFI_MPLS_VPN) || (safi == SAFI_ENCAP))
	      {
		table = rn->info;

		for (rm = bgp_table_top (table); rm; rm = bgp_route_next (rm))
		  {
		    bgp_static = rn->info;
		    bgp_static_withdraw_safi (bgp, &rm->p,
					       AFI_IP, safi,
					       (struct prefix_rd *)&rn->p,
					       bgp_static->tag);
		    bgp_static_free (bgp_static);
		    rn->info = NULL;
		    bgp_unlock_node (rn);
		  }
	      }
	    else
	      {
		bgp_static = rn->info;
		bgp_static_withdraw (bgp, &rn->p, afi, safi);
		bgp_static_free (bgp_static);
		rn->info = NULL;
		bgp_unlock_node (rn);
	      }
	  }
}

void
bgp_static_redo_import_check (struct bgp *bgp)
{
  afi_t afi;
  safi_t safi;
  struct bgp_node *rn;
  struct bgp_static *bgp_static;

  /* Use this flag to force reprocessing of the route */
  bgp_flag_set(bgp, BGP_FLAG_FORCE_STATIC_PROCESS);
  for (afi = AFI_IP; afi < AFI_MAX; afi++)
    for (safi = SAFI_UNICAST; safi < SAFI_MAX; safi++)
      for (rn = bgp_table_top (bgp->route[afi][safi]); rn; rn = bgp_route_next (rn))
	if (rn->info != NULL)
	  {
	    bgp_static = rn->info;
	    bgp_static_update (bgp, &rn->p, bgp_static, afi, safi);
	  }
  bgp_flag_unset(bgp, BGP_FLAG_FORCE_STATIC_PROCESS);
}

static void
bgp_purge_af_static_redist_routes (struct bgp *bgp, afi_t afi, safi_t safi)
{
  struct bgp_table *table;
  struct bgp_node *rn;
  struct bgp_info *ri;

  table = bgp->rib[afi][safi];
  for (rn = bgp_table_top (table); rn; rn = bgp_route_next (rn))
    {
      for (ri = rn->info; ri; ri = ri->next)
        {
          if (ri->peer == bgp->peer_self &&
              ((ri->type == ZEBRA_ROUTE_BGP &&
                ri->sub_type == BGP_ROUTE_STATIC) ||
               (ri->type != ZEBRA_ROUTE_BGP &&
                ri->sub_type == BGP_ROUTE_REDISTRIBUTE)))
            {
              bgp_aggregate_decrement (bgp, &rn->p, ri, afi, safi);
              bgp_unlink_nexthop(ri);
              bgp_info_delete (rn, ri);
              bgp_process (bgp, rn, afi, safi);
            }
        }
    }
}

/*
 * Purge all networks and redistributed routes from routing table.
 * Invoked upon the instance going down.
 */
void
bgp_purge_static_redist_routes (struct bgp *bgp)
{
  afi_t afi;
  safi_t safi;

  for (afi = AFI_IP; afi < AFI_MAX; afi++)
    for (safi = SAFI_UNICAST; safi < SAFI_MAX; safi++)
      bgp_purge_af_static_redist_routes (bgp, afi, safi);
}

/*
 * gpz 110624
 * Currently this is used to set static routes for VPN and ENCAP.
 * I think it can probably be factored with bgp_static_set.
 */
int
bgp_static_set_safi (safi_t safi, struct vty *vty, const char *ip_str,
                     const char *rd_str, const char *tag_str,
                     const char *rmap_str)
{
  VTY_DECLVAR_CONTEXT(bgp, bgp);
  int ret;
  struct prefix p;
  struct prefix_rd prd;
  struct bgp_node *prn;
  struct bgp_node *rn;
  struct bgp_table *table;
  struct bgp_static *bgp_static;
  u_char tag[3];
  afi_t afi;

  ret = str2prefix (ip_str, &p);
  if (! ret)
    {
      vty_out (vty, "%% Malformed prefix%s", VTY_NEWLINE);
      return CMD_WARNING;
    }
  apply_mask (&p);

  ret = str2prefix_rd (rd_str, &prd);
  if (! ret)
    {
      vty_out (vty, "%% Malformed rd%s", VTY_NEWLINE);
      return CMD_WARNING;
    }

  ret = str2tag (tag_str, tag);
  if (! ret)
    {
      vty_out (vty, "%% Malformed tag%s", VTY_NEWLINE);
      return CMD_WARNING;
    }
  if (p.family == AF_INET)
    afi = AFI_IP;
  else if (p.family == AF_INET6)
    afi = AFI_IP6;
  else
    {
      vty_out (vty, "%% Non Supported prefix%s", VTY_NEWLINE);
      return CMD_WARNING;
    }
  prn = bgp_node_get (bgp->route[afi][safi],
			(struct prefix *)&prd);
  if (prn->info == NULL)
    prn->info = bgp_table_init (afi, safi);
  else
    bgp_unlock_node (prn);
  table = prn->info;

  rn = bgp_node_get (table, &p);

  if (rn->info)
    {
      vty_out (vty, "%% Same network configuration exists%s", VTY_NEWLINE);
      bgp_unlock_node (rn);
    }
  else
    {
      /* New configuration. */
      bgp_static = bgp_static_new ();
      bgp_static->backdoor = 0;
      bgp_static->valid = 0;
      bgp_static->igpmetric = 0;
      bgp_static->igpnexthop.s_addr = 0;
      memcpy(bgp_static->tag, tag, 3);
      bgp_static->prd = prd;

      if (rmap_str)
	{
	  if (bgp_static->rmap.name)
	    free (bgp_static->rmap.name);
	  bgp_static->rmap.name = strdup (rmap_str);
	  bgp_static->rmap.map = route_map_lookup_by_name (rmap_str);
	}
      rn->info = bgp_static;

      bgp_static->valid = 1;
      bgp_static_update_safi (bgp, &p, bgp_static, afi, safi);
    }

  return CMD_SUCCESS;
}

/* Configure static BGP network. */
int
bgp_static_unset_safi(safi_t safi, struct vty *vty, const char *ip_str,
                      const char *rd_str, const char *tag_str)
{
  VTY_DECLVAR_CONTEXT(bgp, bgp);
  int ret;
  struct prefix p;
  struct prefix_rd prd;
  struct bgp_node *prn;
  struct bgp_node *rn;
  struct bgp_table *table;
  struct bgp_static *bgp_static;
  u_char tag[3];

  /* Convert IP prefix string to struct prefix. */
  ret = str2prefix (ip_str, &p);
  if (! ret)
    {
      vty_out (vty, "%% Malformed prefix%s", VTY_NEWLINE);
      return CMD_WARNING;
    }
  apply_mask (&p);

  ret = str2prefix_rd (rd_str, &prd);
  if (! ret)
    {
      vty_out (vty, "%% Malformed rd%s", VTY_NEWLINE);
      return CMD_WARNING;
    }

  ret = str2tag (tag_str, tag);
  if (! ret)
    {
      vty_out (vty, "%% Malformed tag%s", VTY_NEWLINE);
      return CMD_WARNING;
    }

  prn = bgp_node_get (bgp->route[AFI_IP][safi],
			(struct prefix *)&prd);
  if (prn->info == NULL)
    prn->info = bgp_table_init (AFI_IP, safi);
  else
    bgp_unlock_node (prn);
  table = prn->info;

  rn = bgp_node_lookup (table, &p);

  if (rn)
    {
      bgp_static_withdraw_safi (bgp, &p, AFI_IP, safi, &prd, tag);

      bgp_static = rn->info;
      bgp_static_free (bgp_static);
      rn->info = NULL;
      bgp_unlock_node (rn);
      bgp_unlock_node (rn);
    }
  else
    vty_out (vty, "%% Can't find the route%s", VTY_NEWLINE);

  return CMD_SUCCESS;
}

static int
bgp_table_map_set (struct vty *vty, afi_t afi, safi_t safi,
                   const char *rmap_name)
{
  VTY_DECLVAR_CONTEXT(bgp, bgp);
  struct bgp_rmap *rmap;

  rmap = &bgp->table_map[afi][safi];
  if (rmap_name)
    {
      if (rmap->name)
        XFREE(MTYPE_ROUTE_MAP_NAME, rmap->name);
      rmap->name = XSTRDUP(MTYPE_ROUTE_MAP_NAME, rmap_name);
      rmap->map = route_map_lookup_by_name (rmap_name);
    }
  else
    {
      if (rmap->name)
        XFREE(MTYPE_ROUTE_MAP_NAME, rmap->name);
      rmap->name = NULL;
      rmap->map = NULL;
    }

  bgp_zebra_announce_table(bgp, afi, safi);

  return CMD_SUCCESS;
}

static int
bgp_table_map_unset (struct vty *vty, afi_t afi, safi_t safi,
                     const char *rmap_name)
{
  VTY_DECLVAR_CONTEXT(bgp, bgp);
  struct bgp_rmap *rmap;

  rmap = &bgp->table_map[afi][safi];
  if (rmap->name)
    XFREE(MTYPE_ROUTE_MAP_NAME, rmap->name);
  rmap->name = NULL;
  rmap->map = NULL;

  bgp_zebra_announce_table(bgp, afi, safi);

  return CMD_SUCCESS;
}

int
bgp_config_write_table_map (struct vty *vty, struct bgp *bgp, afi_t afi,
			   safi_t safi, int *write)
{
  if (bgp->table_map[afi][safi].name)
    {
      bgp_config_write_family_header (vty, afi, safi, write);
      vty_out (vty, "  table-map %s%s",
	       bgp->table_map[afi][safi].name, VTY_NEWLINE);
    }

  return 0;
}

DEFUN (bgp_table_map,
       bgp_table_map_cmd,
       "table-map WORD",
       "BGP table to RIB route download filter\n"
       "Name of the route map\n")
{
  int idx_word = 1;
  return bgp_table_map_set (vty,
             bgp_node_afi (vty), bgp_node_safi (vty), argv[idx_word]->arg);
}
DEFUN (no_bgp_table_map,
       no_bgp_table_map_cmd,
       "no table-map WORD",
       NO_STR
       "BGP table to RIB route download filter\n"
       "Name of the route map\n")
{
  int idx_word = 2;
  return bgp_table_map_unset (vty,
             bgp_node_afi (vty), bgp_node_safi (vty), argv[idx_word]->arg);
}

DEFUN (bgp_network,
       bgp_network_cmd,
       "network A.B.C.D/M",
       "Specify a network to announce via BGP\n"
       "IPv4 prefix\n")
{
  int idx_ipv4_prefixlen = 1;
  return bgp_static_set (vty, argv[idx_ipv4_prefixlen]->arg,
			 AFI_IP, bgp_node_safi (vty), NULL, 0);
}

DEFUN (bgp_network_route_map,
       bgp_network_route_map_cmd,
       "network A.B.C.D/M route-map WORD",
       "Specify a network to announce via BGP\n"
       "IPv4 prefix\n"
       "Route-map to modify the attributes\n"
       "Name of the route map\n")
{
  int idx_ipv4_prefixlen = 1;
  int idx_word = 3;
  return bgp_static_set (vty, argv[idx_ipv4_prefixlen]->arg,
			 AFI_IP, bgp_node_safi (vty), argv[idx_word]->arg, 0);
}

DEFUN (bgp_network_backdoor,
       bgp_network_backdoor_cmd,
       "network A.B.C.D/M backdoor",
       "Specify a network to announce via BGP\n"
       "IPv4 prefix\n"
       "Specify a BGP backdoor route\n")
{
  int idx_ipv4_prefixlen = 1;
  return bgp_static_set (vty, argv[idx_ipv4_prefixlen]->arg, AFI_IP, SAFI_UNICAST,
                         NULL, 1);
}

DEFUN (bgp_network_mask,
       bgp_network_mask_cmd,
       "network A.B.C.D mask A.B.C.D",
       "Specify a network to announce via BGP\n"
       "Network number\n"
       "Network mask\n"
       "Network mask\n")
{
  int idx_ipv4 = 1;
  int idx_ipv4_2 = 3;
  int ret;
  char prefix_str[BUFSIZ];
  
  ret = netmask_str2prefix_str (argv[idx_ipv4]->arg, argv[idx_ipv4_2]->arg, prefix_str);
  if (! ret)
    {
      vty_out (vty, "%% Inconsistent address and mask%s", VTY_NEWLINE);
      return CMD_WARNING;
    }

  return bgp_static_set (vty, prefix_str,
			 AFI_IP, bgp_node_safi (vty), NULL, 0);
}

DEFUN (bgp_network_mask_route_map,
       bgp_network_mask_route_map_cmd,
       "network A.B.C.D mask A.B.C.D route-map WORD",
       "Specify a network to announce via BGP\n"
       "Network number\n"
       "Network mask\n"
       "Network mask\n"
       "Route-map to modify the attributes\n"
       "Name of the route map\n")
{
  int idx_ipv4 = 1;
  int idx_ipv4_2 = 3;
  int idx_word = 5;
  int ret;
  char prefix_str[BUFSIZ];
  
  ret = netmask_str2prefix_str (argv[idx_ipv4]->arg, argv[idx_ipv4_2]->arg, prefix_str);
  if (! ret)
    {
      vty_out (vty, "%% Inconsistent address and mask%s", VTY_NEWLINE);
      return CMD_WARNING;
    }

  return bgp_static_set (vty, prefix_str,
			 AFI_IP, bgp_node_safi (vty), argv[idx_word]->arg, 0);
}

DEFUN (bgp_network_mask_backdoor,
       bgp_network_mask_backdoor_cmd,
       "network A.B.C.D mask A.B.C.D backdoor",
       "Specify a network to announce via BGP\n"
       "Network number\n"
       "Network mask\n"
       "Network mask\n"
       "Specify a BGP backdoor route\n")
{
  int idx_ipv4 = 1;
  int idx_ipv4_2 = 3;
  int ret;
  char prefix_str[BUFSIZ];
  
  ret = netmask_str2prefix_str (argv[idx_ipv4]->arg, argv[idx_ipv4_2]->arg, prefix_str);
  if (! ret)
    {
      vty_out (vty, "%% Inconsistent address and mask%s", VTY_NEWLINE);
      return CMD_WARNING;
    }

  return bgp_static_set (vty, prefix_str, AFI_IP, SAFI_UNICAST,
                         NULL, 1);
}

DEFUN (bgp_network_mask_natural,
       bgp_network_mask_natural_cmd,
       "network A.B.C.D",
       "Specify a network to announce via BGP\n"
       "Network number\n")
{
  int idx_ipv4 = 1;
  int ret;
  char prefix_str[BUFSIZ];

  ret = netmask_str2prefix_str (argv[idx_ipv4]->arg, NULL, prefix_str);
  if (! ret)
    {
      vty_out (vty, "%% Inconsistent address and mask%s", VTY_NEWLINE);
      return CMD_WARNING;
    }

  return bgp_static_set (vty, prefix_str,
			 AFI_IP, bgp_node_safi (vty), NULL, 0);
}

DEFUN (bgp_network_mask_natural_route_map,
       bgp_network_mask_natural_route_map_cmd,
       "network A.B.C.D route-map WORD",
       "Specify a network to announce via BGP\n"
       "Network number\n"
       "Route-map to modify the attributes\n"
       "Name of the route map\n")
{
  int idx_ipv4 = 1;
  int idx_word = 3;
  int ret;
  char prefix_str[BUFSIZ];

  ret = netmask_str2prefix_str (argv[idx_ipv4]->arg, NULL, prefix_str);
  if (! ret)
    {
      vty_out (vty, "%% Inconsistent address and mask%s", VTY_NEWLINE);
      return CMD_WARNING;
    }

  return bgp_static_set (vty, prefix_str,
			 AFI_IP, bgp_node_safi (vty), argv[idx_word]->arg, 0);
}

DEFUN (bgp_network_mask_natural_backdoor,
       bgp_network_mask_natural_backdoor_cmd,
       "network A.B.C.D backdoor",
       "Specify a network to announce via BGP\n"
       "Network number\n"
       "Specify a BGP backdoor route\n")
{
  int idx_ipv4 = 1;
  int ret;
  char prefix_str[BUFSIZ];

  ret = netmask_str2prefix_str (argv[idx_ipv4]->arg, NULL, prefix_str);
  if (! ret)
    {
      vty_out (vty, "%% Inconsistent address and mask%s", VTY_NEWLINE);
      return CMD_WARNING;
    }

  return bgp_static_set (vty, prefix_str, AFI_IP, SAFI_UNICAST,
                         NULL, 1);
}

DEFUN (no_bgp_network,
       no_bgp_network_cmd,
       "no network A.B.C.D/M [<backdoor|route-map WORD>]",
       NO_STR
       "Specify a network to announce via BGP\n"
       "IPv4 prefix\n"
       "Specify a BGP backdoor route\n"
       "Route-map to modify the attributes\n"
       "Name of the route map\n")
{
  int idx_ipv4_prefixlen = 2;
  return bgp_static_unset (vty, argv[idx_ipv4_prefixlen]->arg, AFI_IP, 
			   bgp_node_safi (vty));
}

DEFUN (no_bgp_network_mask,
       no_bgp_network_mask_cmd,
       "no network A.B.C.D mask A.B.C.D [<backdoor|route-map WORD>]",
       NO_STR
       "Specify a network to announce via BGP\n"
       "Network number\n"
       "Network mask\n"
       "Network mask\n"
       "Specify a BGP backdoor route\n"
       "Route-map to modify the attributes\n"
       "Name of the route map\n")
{
  int idx_ipv4 = 2;
  int idx_ipv4_2 = 4;
  int ret;
  char prefix_str[BUFSIZ];

  ret = netmask_str2prefix_str (argv[idx_ipv4]->arg, argv[idx_ipv4_2]->arg, prefix_str);
  if (! ret)
    {
      vty_out (vty, "%% Inconsistent address and mask%s", VTY_NEWLINE);
      return CMD_WARNING;
    }

  return bgp_static_unset (vty, prefix_str, AFI_IP, 
			   bgp_node_safi (vty));
}

DEFUN (no_bgp_network_mask_natural,
       no_bgp_network_mask_natural_cmd,
       "no network A.B.C.D [<backdoor|route-map WORD>]",
       NO_STR
       "Specify a network to announce via BGP\n"
       "Network number\n"
       "Specify a BGP backdoor route\n"
       "Route-map to modify the attributes\n"
       "Name of the route map\n")
{
  int idx_ipv4 = 2;
  int ret;
  char prefix_str[BUFSIZ];

  ret = netmask_str2prefix_str (argv[idx_ipv4]->arg, NULL, prefix_str);
  if (! ret)
    {
      vty_out (vty, "%% Inconsistent address and mask%s", VTY_NEWLINE);
      return CMD_WARNING;
    }

  return bgp_static_unset (vty, prefix_str, AFI_IP, 
			   bgp_node_safi (vty));
}

DEFUN (ipv6_bgp_network,
       ipv6_bgp_network_cmd,
       "network X:X::X:X/M",
       "Specify a network to announce via BGP\n"
       "IPv6 prefix\n")
{
  int idx_ipv6_prefixlen = 1;
  return bgp_static_set (vty, argv[idx_ipv6_prefixlen]->arg, AFI_IP6, bgp_node_safi(vty),
                         NULL, 0);
}

DEFUN (ipv6_bgp_network_route_map,
       ipv6_bgp_network_route_map_cmd,
       "network X:X::X:X/M route-map WORD",
       "Specify a network to announce via BGP\n"
       "IPv6 prefix\n"
       "Route-map to modify the attributes\n"
       "Name of the route map\n")
{
  int idx_ipv6_prefixlen = 1;
  int idx_word = 3;
  return bgp_static_set (vty, argv[idx_ipv6_prefixlen]->arg, AFI_IP6,
			 bgp_node_safi (vty), argv[idx_word]->arg, 0);
}

DEFUN (no_ipv6_bgp_network,
       no_ipv6_bgp_network_cmd,
       "no network X:X::X:X/M [route-map WORD]",
       NO_STR
       "Specify a network to announce via BGP\n"
       "IPv6 prefix\n"
       "Route-map to modify the attributes\n"
       "Name of the route map\n")
{
  int idx_ipv6_prefixlen = 2;
  return bgp_static_unset (vty, argv[idx_ipv6_prefixlen]->arg, AFI_IP6, bgp_node_safi(vty));
}

/* Aggreagete address:

  advertise-map  Set condition to advertise attribute
  as-set         Generate AS set path information
  attribute-map  Set attributes of aggregate
  route-map      Set parameters of aggregate
  summary-only   Filter more specific routes from updates
  suppress-map   Conditionally filter more specific routes from updates
  <cr>
 */
struct bgp_aggregate
{
  /* Summary-only flag. */
  u_char summary_only;

  /* AS set generation. */
  u_char as_set;

  /* Route-map for aggregated route. */
  struct route_map *map;

  /* Suppress-count. */
  unsigned long count;

  /* SAFI configuration. */
  safi_t safi;
};

static struct bgp_aggregate *
bgp_aggregate_new (void)
{
  return XCALLOC (MTYPE_BGP_AGGREGATE, sizeof (struct bgp_aggregate));
}

static void
bgp_aggregate_free (struct bgp_aggregate *aggregate)
{
  XFREE (MTYPE_BGP_AGGREGATE, aggregate);
}     

/* Update an aggregate as routes are added/removed from the BGP table */
static void
bgp_aggregate_route (struct bgp *bgp, struct prefix *p, struct bgp_info *rinew,
		     afi_t afi, safi_t safi, struct bgp_info *del, 
		     struct bgp_aggregate *aggregate)
{
  struct bgp_table *table;
  struct bgp_node *top;
  struct bgp_node *rn;
  u_char origin;
  struct aspath *aspath = NULL;
  struct aspath *asmerge = NULL;
  struct community *community = NULL;
  struct community *commerge = NULL;
#if defined(AGGREGATE_NEXTHOP_CHECK)
  struct in_addr nexthop;
  u_int32_t med = 0;
#endif
  struct bgp_info *ri;
  struct bgp_info *new;
  int first = 1;
  unsigned long match = 0;
  u_char atomic_aggregate = 0;

  /* Record adding route's nexthop and med. */
 if (rinew)
   {
#if defined(AGGREGATE_NEXTHOP_CHECK)
     nexthop = rinew->attr->nexthop;
     med = rinew->attr->med;
#endif
   }

  /* ORIGIN attribute: If at least one route among routes that are
     aggregated has ORIGIN with the value INCOMPLETE, then the
     aggregated route must have the ORIGIN attribute with the value
     INCOMPLETE. Otherwise, if at least one route among routes that
     are aggregated has ORIGIN with the value EGP, then the aggregated
     route must have the origin attribute with the value EGP. In all
     other case the value of the ORIGIN attribute of the aggregated
     route is INTERNAL. */
  origin = BGP_ORIGIN_IGP;

  table = bgp->rib[afi][safi];

  top = bgp_node_get (table, p);
  for (rn = bgp_node_get (table, p); rn; rn = bgp_route_next_until (rn, top))
    if (rn->p.prefixlen > p->prefixlen)
      {
	match = 0;

	for (ri = rn->info; ri; ri = ri->next)
	  {
	    if (BGP_INFO_HOLDDOWN (ri))
	      continue;

	    if (del && ri == del)
	      continue;

	    if (! rinew && first)
	      {
#if defined(AGGREGATE_NEXTHOP_CHECK)
		nexthop = ri->attr->nexthop;
		med = ri->attr->med;
#endif
		first = 0;
	      }

#ifdef AGGREGATE_NEXTHOP_CHECK
	    if (! IPV4_ADDR_SAME (&ri->attr->nexthop, &nexthop)
		|| ri->attr->med != med)
	      {
		if (aspath)
		  aspath_free (aspath);
		if (community)
		  community_free (community);
		bgp_unlock_node (rn);
		bgp_unlock_node (top);
		return;
	      }
#endif /* AGGREGATE_NEXTHOP_CHECK */

            if (ri->attr->flag & ATTR_FLAG_BIT(BGP_ATTR_ATOMIC_AGGREGATE))
              atomic_aggregate = 1;

	    if (ri->sub_type != BGP_ROUTE_AGGREGATE)
	      {
		if (aggregate->summary_only)
		  {
		    (bgp_info_extra_get (ri))->suppress++;
		    bgp_info_set_flag (rn, ri, BGP_INFO_ATTR_CHANGED);
		    match++;
		  }

		aggregate->count++;

		if (origin < ri->attr->origin)
		  origin = ri->attr->origin;

		if (aggregate->as_set)
		  {
		    if (aspath)
		      {
			asmerge = aspath_aggregate (aspath, ri->attr->aspath);
			aspath_free (aspath);
			aspath = asmerge;
		      }
		    else
		      aspath = aspath_dup (ri->attr->aspath);

		    if (ri->attr->community)
		      {
			if (community)
			  {
			    commerge = community_merge (community,
							ri->attr->community);
			    community = community_uniq_sort (commerge);
			    community_free (commerge);
			  }
			else
			  community = community_dup (ri->attr->community);
		      }
		  }
	      }
	  }
	if (match)
	  bgp_process (bgp, rn, afi, safi);
      }
  bgp_unlock_node (top);

  if (rinew)
    {
      aggregate->count++;
      
      if (aggregate->summary_only)
        (bgp_info_extra_get (rinew))->suppress++;

      if (origin < rinew->attr->origin)
        origin = rinew->attr->origin;

      if (aggregate->as_set)
	{
	  if (aspath)
	    {
	      asmerge = aspath_aggregate (aspath, rinew->attr->aspath);
	      aspath_free (aspath);
	      aspath = asmerge;
	    }
	  else
	    aspath = aspath_dup (rinew->attr->aspath);

	  if (rinew->attr->community)
	    {
	      if (community)
		{
		  commerge = community_merge (community,
					      rinew->attr->community);
		  community = community_uniq_sort (commerge);
		  community_free (commerge);
		}
	      else
		community = community_dup (rinew->attr->community);
	    }
	}
    }

  if (aggregate->count > 0)
    {
      rn = bgp_node_get (table, p);
      new = info_make(ZEBRA_ROUTE_BGP, BGP_ROUTE_AGGREGATE, 0, bgp->peer_self,
		      bgp_attr_aggregate_intern(bgp, origin, aspath, community,
						aggregate->as_set,
                                                atomic_aggregate), rn);
      SET_FLAG (new->flags, BGP_INFO_VALID);

      bgp_info_add (rn, new);
      bgp_unlock_node (rn);
      bgp_process (bgp, rn, afi, safi);
    }
  else
    {
      if (aspath)
	aspath_free (aspath);
      if (community)
	community_free (community);
    }
}

void bgp_aggregate_delete (struct bgp *, struct prefix *, afi_t, safi_t,
			   struct bgp_aggregate *);

void
bgp_aggregate_increment (struct bgp *bgp, struct prefix *p,
			 struct bgp_info *ri, afi_t afi, safi_t safi)
{
  struct bgp_node *child;
  struct bgp_node *rn;
  struct bgp_aggregate *aggregate;
  struct bgp_table *table;

  /* MPLS-VPN aggregation is not yet supported. */
  if ((safi == SAFI_MPLS_VPN) || (safi == SAFI_ENCAP))
    return;

  table = bgp->aggregate[afi][safi];

  /* No aggregates configured. */
  if (bgp_table_top_nolock (table) == NULL)
    return;

  if (p->prefixlen == 0)
    return;

  if (BGP_INFO_HOLDDOWN (ri))
    return;

  child = bgp_node_get (table, p);

  /* Aggregate address configuration check. */
  for (rn = child; rn; rn = bgp_node_parent_nolock (rn))
    if ((aggregate = rn->info) != NULL && rn->p.prefixlen < p->prefixlen)
      {
	bgp_aggregate_delete (bgp, &rn->p, afi, safi, aggregate);
	bgp_aggregate_route (bgp, &rn->p, ri, afi, safi, NULL, aggregate);
      }
  bgp_unlock_node (child);
}

void
bgp_aggregate_decrement (struct bgp *bgp, struct prefix *p, 
			 struct bgp_info *del, afi_t afi, safi_t safi)
{
  struct bgp_node *child;
  struct bgp_node *rn;
  struct bgp_aggregate *aggregate;
  struct bgp_table *table;

  /* MPLS-VPN aggregation is not yet supported. */
  if ((safi == SAFI_MPLS_VPN) || (safi == SAFI_ENCAP))
    return;

  table = bgp->aggregate[afi][safi];

  /* No aggregates configured. */
  if (bgp_table_top_nolock (table) == NULL)
    return;

  if (p->prefixlen == 0)
    return;

  child = bgp_node_get (table, p);

  /* Aggregate address configuration check. */
  for (rn = child; rn; rn = bgp_node_parent_nolock (rn))
    if ((aggregate = rn->info) != NULL && rn->p.prefixlen < p->prefixlen)
      {
	bgp_aggregate_delete (bgp, &rn->p, afi, safi, aggregate);
	bgp_aggregate_route (bgp, &rn->p, NULL, afi, safi, del, aggregate);
      }
  bgp_unlock_node (child);
}

/* Called via bgp_aggregate_set when the user configures aggregate-address */
static void
bgp_aggregate_add (struct bgp *bgp, struct prefix *p, afi_t afi, safi_t safi,
		   struct bgp_aggregate *aggregate)
{
  struct bgp_table *table;
  struct bgp_node *top;
  struct bgp_node *rn;
  struct bgp_info *new;
  struct bgp_info *ri;
  unsigned long match;
  u_char origin = BGP_ORIGIN_IGP;
  struct aspath *aspath = NULL;
  struct aspath *asmerge = NULL;
  struct community *community = NULL;
  struct community *commerge = NULL;
  u_char atomic_aggregate = 0;

  table = bgp->rib[afi][safi];

  /* Sanity check. */
  if (afi == AFI_IP && p->prefixlen == IPV4_MAX_BITLEN)
    return;
  if (afi == AFI_IP6 && p->prefixlen == IPV6_MAX_BITLEN)
    return;
    
  /* If routes exists below this node, generate aggregate routes. */
  top = bgp_node_get (table, p);
  for (rn = bgp_node_get (table, p); rn; rn = bgp_route_next_until (rn, top))
    if (rn->p.prefixlen > p->prefixlen)
      {
	match = 0;

	for (ri = rn->info; ri; ri = ri->next)
	  {
	    if (BGP_INFO_HOLDDOWN (ri))
	      continue;

            if (ri->attr->flag & ATTR_FLAG_BIT(BGP_ATTR_ATOMIC_AGGREGATE))
              atomic_aggregate = 1;

	    if (ri->sub_type != BGP_ROUTE_AGGREGATE)
	      {
		/* summary-only aggregate route suppress aggregated
		   route announcement.  */
		if (aggregate->summary_only)
		  {
		    (bgp_info_extra_get (ri))->suppress++;
		    bgp_info_set_flag (rn, ri, BGP_INFO_ATTR_CHANGED);
		    match++;
		  }

                /* If at least one route among routes that are aggregated has
                 * ORIGIN with the value INCOMPLETE, then the aggregated route
                 * MUST have the ORIGIN attribute with the value INCOMPLETE.
                 * Otherwise, if at least one route among routes that are
                 * aggregated has ORIGIN with the value EGP, then the aggregated
                 * route MUST have the ORIGIN attribute with the value EGP.
                 */
                if (origin < ri->attr->origin)
                    origin = ri->attr->origin;

		/* as-set aggregate route generate origin, as path,
		   community aggregation.  */
		if (aggregate->as_set)
		  {
		    if (aspath)
		      {
			asmerge = aspath_aggregate (aspath, ri->attr->aspath);
			aspath_free (aspath);
			aspath = asmerge;
		      }
		    else
		      aspath = aspath_dup (ri->attr->aspath);

		    if (ri->attr->community)
		      {
			if (community)
			  {
			    commerge = community_merge (community,
							ri->attr->community);
			    community = community_uniq_sort (commerge);
			    community_free (commerge);
			  }
			else
			  community = community_dup (ri->attr->community);
		      }
		  }
		aggregate->count++;
	      }
	  }
	
	/* If this node is suppressed, process the change. */
	if (match)
	  bgp_process (bgp, rn, afi, safi);
      }
  bgp_unlock_node (top);

  /* Add aggregate route to BGP table. */
  if (aggregate->count)
    {
      rn = bgp_node_get (table, p);
      new = info_make(ZEBRA_ROUTE_BGP, BGP_ROUTE_AGGREGATE, 0, bgp->peer_self,
		      bgp_attr_aggregate_intern(bgp, origin, aspath, community,
						aggregate->as_set,
                                                atomic_aggregate), rn);
      SET_FLAG (new->flags, BGP_INFO_VALID);

      bgp_info_add (rn, new);
      bgp_unlock_node (rn);
      
      /* Process change. */
      bgp_process (bgp, rn, afi, safi);
    }
  else
    {
      if (aspath)
	aspath_free (aspath);
      if (community)
	community_free (community);
    }
}

void
bgp_aggregate_delete (struct bgp *bgp, struct prefix *p, afi_t afi, 
		      safi_t safi, struct bgp_aggregate *aggregate)
{
  struct bgp_table *table;
  struct bgp_node *top;
  struct bgp_node *rn;
  struct bgp_info *ri;
  unsigned long match;

  table = bgp->rib[afi][safi];

  if (afi == AFI_IP && p->prefixlen == IPV4_MAX_BITLEN)
    return;
  if (afi == AFI_IP6 && p->prefixlen == IPV6_MAX_BITLEN)
    return;

  /* If routes exists below this node, generate aggregate routes. */
  top = bgp_node_get (table, p);
  for (rn = bgp_node_get (table, p); rn; rn = bgp_route_next_until (rn, top))
    if (rn->p.prefixlen > p->prefixlen)
      {
	match = 0;

	for (ri = rn->info; ri; ri = ri->next)
	  {
	    if (BGP_INFO_HOLDDOWN (ri))
	      continue;

	    if (ri->sub_type != BGP_ROUTE_AGGREGATE)
	      {
		if (aggregate->summary_only && ri->extra)
		  {
		    ri->extra->suppress--;

		    if (ri->extra->suppress == 0)
		      {
			bgp_info_set_flag (rn, ri, BGP_INFO_ATTR_CHANGED);
			match++;
		      }
		  }
		aggregate->count--;
	      }
	  }

	/* If this node was suppressed, process the change. */
	if (match)
	  bgp_process (bgp, rn, afi, safi);
      }
  bgp_unlock_node (top);

  /* Delete aggregate route from BGP table. */
  rn = bgp_node_get (table, p);

  for (ri = rn->info; ri; ri = ri->next)
    if (ri->peer == bgp->peer_self 
	&& ri->type == ZEBRA_ROUTE_BGP
	&& ri->sub_type == BGP_ROUTE_AGGREGATE)
      break;

  /* Withdraw static BGP route from routing table. */
  if (ri)
    {
      bgp_info_delete (rn, ri);
      bgp_process (bgp, rn, afi, safi);
    }

  /* Unlock bgp_node_lookup. */
  bgp_unlock_node (rn);
}

/* Aggregate route attribute. */
#define AGGREGATE_SUMMARY_ONLY 1
#define AGGREGATE_AS_SET       1

static int
bgp_aggregate_unset (struct vty *vty, const char *prefix_str,
                     afi_t afi, safi_t safi)
{
  VTY_DECLVAR_CONTEXT(bgp, bgp);
  int ret;
  struct prefix p;
  struct bgp_node *rn;
  struct bgp_aggregate *aggregate;

  /* Convert string to prefix structure. */
  ret = str2prefix (prefix_str, &p);
  if (!ret)
    {
      vty_out (vty, "Malformed prefix%s", VTY_NEWLINE);
      return CMD_WARNING;
    }
  apply_mask (&p);

  /* Old configuration check. */
  rn = bgp_node_lookup (bgp->aggregate[afi][safi], &p);
  if (! rn)
    {
      vty_out (vty, "%% There is no aggregate-address configuration.%s",
               VTY_NEWLINE);
      return CMD_WARNING;
    }

  aggregate = rn->info;
  if (aggregate->safi & SAFI_UNICAST)
    bgp_aggregate_delete (bgp, &p, afi, SAFI_UNICAST, aggregate);
  if (aggregate->safi & SAFI_MULTICAST)
    bgp_aggregate_delete (bgp, &p, afi, SAFI_MULTICAST, aggregate);

  /* Unlock aggregate address configuration. */
  rn->info = NULL;
  bgp_aggregate_free (aggregate);
  bgp_unlock_node (rn);
  bgp_unlock_node (rn);

  return CMD_SUCCESS;
}

static int
bgp_aggregate_set (struct vty *vty, const char *prefix_str,
                   afi_t afi, safi_t safi,
		   u_char summary_only, u_char as_set)
{
  VTY_DECLVAR_CONTEXT(bgp, bgp);
  int ret;
  struct prefix p;
  struct bgp_node *rn;
  struct bgp_aggregate *aggregate;

  /* Convert string to prefix structure. */
  ret = str2prefix (prefix_str, &p);
  if (!ret)
    {
      vty_out (vty, "Malformed prefix%s", VTY_NEWLINE);
      return CMD_WARNING;
    }
  apply_mask (&p);

  /* Old configuration check. */
  rn = bgp_node_get (bgp->aggregate[afi][safi], &p);

  if (rn->info)
    {
      vty_out (vty, "There is already same aggregate network.%s", VTY_NEWLINE);
      /* try to remove the old entry */
      ret = bgp_aggregate_unset (vty, prefix_str, afi, safi);
      if (ret)
        {
          vty_out (vty, "Error deleting aggregate.%s", VTY_NEWLINE);
	  bgp_unlock_node (rn);
	  return CMD_WARNING;
        }
    }

  /* Make aggregate address structure. */
  aggregate = bgp_aggregate_new ();
  aggregate->summary_only = summary_only;
  aggregate->as_set = as_set;
  aggregate->safi = safi;
  rn->info = aggregate;

  /* Aggregate address insert into BGP routing table. */
  if (safi & SAFI_UNICAST)
    bgp_aggregate_add (bgp, &p, afi, SAFI_UNICAST, aggregate);
  if (safi & SAFI_MULTICAST)
    bgp_aggregate_add (bgp, &p, afi, SAFI_MULTICAST, aggregate);

  return CMD_SUCCESS;
}

DEFUN (aggregate_address,
       aggregate_address_cmd,
       "aggregate-address A.B.C.D/M [<as-set [summary-only]|summary-only [as-set]>]",
       "Configure BGP aggregate entries\n"
       "Aggregate prefix\n"
       "Generate AS set path information\n"
       "Filter more specific routes from updates\n"
       "Filter more specific routes from updates\n"
       "Generate AS set path information\n")
{
  int idx = 0;
  argv_find (argv, argc, "A.B.C.D/M", &idx);
  char *prefix = argv[idx]->arg;
  int as_set = argv_find (argv, argc, "as-set", &idx) ? AGGREGATE_AS_SET : 0;
  idx = 0;
  int summary_only = argv_find (argv, argc, "summary-only", &idx) ? AGGREGATE_SUMMARY_ONLY : 0;

  return bgp_aggregate_set (vty, prefix, AFI_IP, bgp_node_safi (vty), summary_only, as_set);
}

DEFUN (aggregate_address_mask,
       aggregate_address_mask_cmd,
       "aggregate-address A.B.C.D A.B.C.D [<as-set [summary-only]|summary-only [as-set]>]",
       "Configure BGP aggregate entries\n"
       "Aggregate address\n"
       "Aggregate mask\n"
       "Generate AS set path information\n"
       "Filter more specific routes from updates\n"
       "Filter more specific routes from updates\n"
       "Generate AS set path information\n")
{
  int idx = 0;
  argv_find (argv, argc, "A.B.C.D", &idx);
  char *prefix = argv[idx++]->arg;
  argv_find (argv, argc, "A.B.C.D", &idx);
  char *mask = argv[idx]->arg;
  int as_set = argv_find (argv, argc, "as-set", &idx) ? AGGREGATE_AS_SET : 0;
  idx = 0;
  int summary_only = argv_find (argv, argc, "summary-only", &idx) ? AGGREGATE_SUMMARY_ONLY : 0;

  char prefix_str[BUFSIZ];
  int ret = netmask_str2prefix_str (prefix, mask, prefix_str);

  if (! ret)
    {
      vty_out (vty, "%% Inconsistent address and mask%s", VTY_NEWLINE);
      return CMD_WARNING;
    }

  return bgp_aggregate_set (vty, prefix_str, AFI_IP, bgp_node_safi (vty), summary_only, as_set);
}

DEFUN (no_aggregate_address,
       no_aggregate_address_cmd,
       "no aggregate-address A.B.C.D/M [<as-set [summary-only]|summary-only [as-set]>]",
       NO_STR
       "Configure BGP aggregate entries\n"
       "Aggregate prefix\n"
       "Generate AS set path information\n"
       "Filter more specific routes from updates\n"
       "Filter more specific routes from updates\n"
       "Generate AS set path information\n")
{
  int idx = 0;
  argv_find (argv, argc, "A.B.C.D/M", &idx);
  char *prefix = argv[idx]->arg;
  return bgp_aggregate_unset (vty, prefix, AFI_IP, bgp_node_safi (vty));
}

DEFUN (no_aggregate_address_mask,
       no_aggregate_address_mask_cmd,
       "no aggregate-address A.B.C.D A.B.C.D [<as-set [summary-only]|summary-only [as-set]>]",
       NO_STR
       "Configure BGP aggregate entries\n"
       "Aggregate address\n"
       "Aggregate mask\n"
       "Generate AS set path information\n"
       "Filter more specific routes from updates\n"
       "Filter more specific routes from updates\n"
       "Generate AS set path information\n")
{
  int idx = 0;
  argv_find (argv, argc, "A.B.C.D", &idx);
  char *prefix = argv[idx++]->arg;
  argv_find (argv, argc, "A.B.C.D", &idx);
  char *mask = argv[idx]->arg;

  char prefix_str[BUFSIZ];
  int ret = netmask_str2prefix_str (prefix, mask, prefix_str);

  if (! ret)
    {
      vty_out (vty, "%% Inconsistent address and mask%s", VTY_NEWLINE);
      return CMD_WARNING;
    }

  return bgp_aggregate_unset (vty, prefix_str, AFI_IP, bgp_node_safi (vty));
}

DEFUN (ipv6_aggregate_address,
       ipv6_aggregate_address_cmd,
       "aggregate-address X:X::X:X/M [summary-only]",
       "Configure BGP aggregate entries\n"
       "Aggregate prefix\n"
       "Filter more specific routes from updates\n")
{
  int idx = 0;
  argv_find (argv, argc, "X:X::X:X/M", &idx);
  char *prefix = argv[idx]->arg;
  int sum_only = argv_find (argv, argc, "summary-only", &idx) ? AGGREGATE_SUMMARY_ONLY : 0;
  return bgp_aggregate_set (vty, prefix, AFI_IP6, SAFI_UNICAST, sum_only, 0);
}

DEFUN (no_ipv6_aggregate_address,
       no_ipv6_aggregate_address_cmd,
       "no aggregate-address X:X::X:X/M [summary-only]",
       NO_STR
       "Configure BGP aggregate entries\n"
       "Aggregate prefix\n"
       "Filter more specific routes from updates\n")
{
  int idx = 0;
  argv_find (argv, argc, "X:X::X:X/M", &idx);
  char *prefix = argv[idx]->arg;
  return bgp_aggregate_unset (vty, prefix, AFI_IP6, SAFI_UNICAST);
}

/* Redistribute route treatment. */
void
bgp_redistribute_add (struct bgp *bgp, struct prefix *p, const struct in_addr *nexthop,
		      const struct in6_addr *nexthop6, unsigned int ifindex,
		      u_int32_t metric, u_char type, u_short instance, route_tag_t tag)
{
  struct bgp_info *new;
  struct bgp_info *bi;
  struct bgp_info info;
  struct bgp_node *bn;
  struct attr attr;
  struct attr *new_attr;
  afi_t afi;
  int ret;
  struct bgp_redist *red;

  /* Make default attribute. */
  bgp_attr_default_set (&attr, BGP_ORIGIN_INCOMPLETE);
  if (nexthop)
    attr.nexthop = *nexthop;
  attr.nh_ifindex = ifindex;

  if (nexthop6)
    {
      struct attr_extra *extra = bgp_attr_extra_get(&attr);
      extra->mp_nexthop_global = *nexthop6;
      extra->mp_nexthop_len = BGP_ATTR_NHLEN_IPV6_GLOBAL;
    }

  attr.med = metric;
  attr.flag |= ATTR_FLAG_BIT (BGP_ATTR_MULTI_EXIT_DISC);
  attr.extra->tag = tag;

  afi = family2afi (p->family);

  red = bgp_redist_lookup(bgp, afi, type, instance);
  if (red)
    {
      struct attr attr_new;
      struct attr_extra extra_new;

      /* Copy attribute for modification. */
      attr_new.extra = &extra_new;
      bgp_attr_dup (&attr_new, &attr);

      if (red->redist_metric_flag)
        attr_new.med = red->redist_metric;

      /* Apply route-map. */
      if (red->rmap.name)
        {
          info.peer = bgp->peer_self;
          info.attr = &attr_new;

          SET_FLAG (bgp->peer_self->rmap_type, PEER_RMAP_TYPE_REDISTRIBUTE);

          ret = route_map_apply (red->rmap.map, p, RMAP_BGP, &info);

          bgp->peer_self->rmap_type = 0;

          if (ret == RMAP_DENYMATCH)
            {
              /* Free uninterned attribute. */
              bgp_attr_flush (&attr_new);

              /* Unintern original. */
              aspath_unintern (&attr.aspath);
              bgp_attr_extra_free (&attr);
              bgp_redistribute_delete (bgp, p, type, instance);
              return;
            }
        }

      bn = bgp_afi_node_get (bgp->rib[afi][SAFI_UNICAST], 
                             afi, SAFI_UNICAST, p, NULL);

      new_attr = bgp_attr_intern (&attr_new);

      for (bi = bn->info; bi; bi = bi->next)
        if (bi->peer == bgp->peer_self
            && bi->sub_type == BGP_ROUTE_REDISTRIBUTE)
          break;

      if (bi)
        {
          /* Ensure the (source route) type is updated. */
          bi->type = type;
          if (attrhash_cmp (bi->attr, new_attr) &&
              !CHECK_FLAG(bi->flags, BGP_INFO_REMOVED))
            {
              bgp_attr_unintern (&new_attr);
              aspath_unintern (&attr.aspath);
              bgp_attr_extra_free (&attr);
              bgp_unlock_node (bn);
              return;
            }
          else
            {
              /* The attribute is changed. */
              bgp_info_set_flag (bn, bi, BGP_INFO_ATTR_CHANGED);

              /* Rewrite BGP route information. */
              if (CHECK_FLAG(bi->flags, BGP_INFO_REMOVED))
                bgp_info_restore(bn, bi);
              else
                bgp_aggregate_decrement (bgp, p, bi, afi, SAFI_UNICAST);
              bgp_attr_unintern (&bi->attr);
              bi->attr = new_attr;
              bi->uptime = bgp_clock ();

              /* Process change. */
              bgp_aggregate_increment (bgp, p, bi, afi, SAFI_UNICAST);
              bgp_process (bgp, bn, afi, SAFI_UNICAST);
              bgp_unlock_node (bn);
              aspath_unintern (&attr.aspath);
              bgp_attr_extra_free (&attr);
              return;
            }
        }

      new = info_make(type, BGP_ROUTE_REDISTRIBUTE, instance, bgp->peer_self,
                      new_attr, bn);
      SET_FLAG (new->flags, BGP_INFO_VALID);

      bgp_aggregate_increment (bgp, p, new, afi, SAFI_UNICAST);
      bgp_info_add (bn, new);
      bgp_unlock_node (bn);
      bgp_process (bgp, bn, afi, SAFI_UNICAST);
    }

  /* Unintern original. */
  aspath_unintern (&attr.aspath);
  bgp_attr_extra_free (&attr);
}

void
bgp_redistribute_delete (struct bgp *bgp, struct prefix *p, u_char type, u_short instance)
{
  afi_t afi;
  struct bgp_node *rn;
  struct bgp_info *ri;
  struct bgp_redist *red;

  afi = family2afi (p->family);

  red = bgp_redist_lookup(bgp, afi, type, instance);
  if (red)
    {
      rn = bgp_afi_node_get (bgp->rib[afi][SAFI_UNICAST], afi, SAFI_UNICAST, p, NULL);

      for (ri = rn->info; ri; ri = ri->next)
        if (ri->peer == bgp->peer_self
            && ri->type == type)
          break;

      if (ri)
        {
          bgp_aggregate_decrement (bgp, p, ri, afi, SAFI_UNICAST);
          bgp_info_delete (rn, ri);
          bgp_process (bgp, rn, afi, SAFI_UNICAST);
        }
      bgp_unlock_node (rn);
    }
}

/* Withdraw specified route type's route. */
void
bgp_redistribute_withdraw (struct bgp *bgp, afi_t afi, int type, u_short instance)
{
  struct bgp_node *rn;
  struct bgp_info *ri;
  struct bgp_table *table;

  table = bgp->rib[afi][SAFI_UNICAST];

  for (rn = bgp_table_top (table); rn; rn = bgp_route_next (rn))
    {
      for (ri = rn->info; ri; ri = ri->next)
	if (ri->peer == bgp->peer_self
	    && ri->type == type
            && ri->instance == instance)
	  break;

      if (ri)
	{
	  bgp_aggregate_decrement (bgp, &rn->p, ri, afi, SAFI_UNICAST);
	  bgp_info_delete (rn, ri);
	  bgp_process (bgp, rn, afi, SAFI_UNICAST);
	}
    }
}

/* Static function to display route. */
static void
route_vty_out_route (struct prefix *p, struct vty *vty)
{
  int len;
  u_int32_t destination; 
  char buf[BUFSIZ];

  if (p->family == AF_INET)
    {
      len = vty_out (vty, "%s", inet_ntop (p->family, &p->u.prefix, buf, BUFSIZ));
      destination = ntohl (p->u.prefix4.s_addr);

      if ((IN_CLASSC (destination) && p->prefixlen == 24)
          || (IN_CLASSB (destination) && p->prefixlen == 16)
          || (IN_CLASSA (destination) && p->prefixlen == 8)
          || p->u.prefix4.s_addr == 0)
        {
          /* When mask is natural, mask is not displayed. */
        }
      else
        len += vty_out (vty, "/%d", p->prefixlen);
    }
  else
    len = vty_out (vty, "%s/%d", inet_ntop (p->family, &p->u.prefix, buf, BUFSIZ),
		   p->prefixlen);

  len = 17 - len;
  if (len < 1)
    vty_out (vty, "%s%*s", VTY_NEWLINE, 20, " ");
  else
    vty_out (vty, "%*s", len, " ");
}

enum bgp_display_type
{
  normal_list,
};

/* Print the short form route status for a bgp_info */
static void
route_vty_short_status_out (struct vty *vty, struct bgp_info *binfo,
                            json_object *json_path)
{
  if (json_path)
    {

      /* Route status display. */
      if (CHECK_FLAG (binfo->flags, BGP_INFO_REMOVED))
        json_object_boolean_true_add(json_path, "removed");

      if (CHECK_FLAG (binfo->flags, BGP_INFO_STALE))
        json_object_boolean_true_add(json_path, "stale");

      if (binfo->extra && binfo->extra->suppress)
        json_object_boolean_true_add(json_path, "suppressed");

      if (CHECK_FLAG (binfo->flags, BGP_INFO_VALID) &&
               ! CHECK_FLAG (binfo->flags, BGP_INFO_HISTORY))
        json_object_boolean_true_add(json_path, "valid");

      /* Selected */
      if (CHECK_FLAG (binfo->flags, BGP_INFO_HISTORY))
        json_object_boolean_true_add(json_path, "history");

      if (CHECK_FLAG (binfo->flags, BGP_INFO_DAMPED))
        json_object_boolean_true_add(json_path, "damped");

      if (CHECK_FLAG (binfo->flags, BGP_INFO_SELECTED))
        json_object_boolean_true_add(json_path, "bestpath");

      if (CHECK_FLAG (binfo->flags, BGP_INFO_MULTIPATH))
        json_object_boolean_true_add(json_path, "multipath");

      /* Internal route. */
      if ((binfo->peer->as) && (binfo->peer->as == binfo->peer->local_as))
        json_object_string_add(json_path, "pathFrom", "internal");
      else
        json_object_string_add(json_path, "pathFrom", "external");

      return;
    }

 /* Route status display. */
  if (CHECK_FLAG (binfo->flags, BGP_INFO_REMOVED))
    vty_out (vty, "R");
  else if (CHECK_FLAG (binfo->flags, BGP_INFO_STALE))
    vty_out (vty, "S");
  else if (binfo->extra && binfo->extra->suppress)
    vty_out (vty, "s");
  else if (CHECK_FLAG (binfo->flags, BGP_INFO_VALID) &&
           ! CHECK_FLAG (binfo->flags, BGP_INFO_HISTORY))
    vty_out (vty, "*");
  else
    vty_out (vty, " ");

  /* Selected */
  if (CHECK_FLAG (binfo->flags, BGP_INFO_HISTORY))
    vty_out (vty, "h");
  else if (CHECK_FLAG (binfo->flags, BGP_INFO_DAMPED))
    vty_out (vty, "d");
  else if (CHECK_FLAG (binfo->flags, BGP_INFO_SELECTED))
    vty_out (vty, ">");
  else if (CHECK_FLAG (binfo->flags, BGP_INFO_MULTIPATH))
    vty_out (vty, "=");
  else
    vty_out (vty, " ");

  /* Internal route. */
  if ((binfo->peer->as) && (binfo->peer->as == binfo->peer->local_as))
    vty_out (vty, "i");
  else
    vty_out (vty, " ");
}

/* called from terminal list command */
void
route_vty_out (struct vty *vty, struct prefix *p,
	       struct bgp_info *binfo, int display, safi_t safi,
               json_object *json_paths)
{
  struct attr *attr;
  json_object *json_path = NULL;
  json_object *json_nexthops = NULL;
  json_object *json_nexthop_global = NULL;
  json_object *json_nexthop_ll = NULL;

  if (json_paths)
    json_path = json_object_new_object();

  /* short status lead text */
  route_vty_short_status_out (vty, binfo, json_path);

  if (!json_paths)
    {
      /* print prefix and mask */
      if (! display)
        route_vty_out_route (p, vty);
      else
        vty_out (vty, "%*s", 17, " ");
    }

  /* Print attribute */
  attr = binfo->attr;
  if (attr) 
    {
      /*
       * For ENCAP routes, nexthop address family is not
       * neccessarily the same as the prefix address family.
       * Both SAFI_MPLS_VPN and SAFI_ENCAP use the MP nexthop field
       */
      if ((safi == SAFI_ENCAP) || (safi == SAFI_MPLS_VPN))
        {
	  if (attr->extra)
            {
	      char buf[BUFSIZ];
              int af = NEXTHOP_FAMILY(attr->extra->mp_nexthop_len);

              switch (af)
                {
                  case AF_INET:
                    vty_out (vty, "%s", inet_ntop(af,
                             &attr->extra->mp_nexthop_global_in, buf, BUFSIZ));
                  break;
                  case AF_INET6:
                    vty_out (vty, "%s", inet_ntop(af,
                             &attr->extra->mp_nexthop_global, buf, BUFSIZ));
                  break;
                  default:
                    vty_out(vty, "?");
                  break;
                }
            }
          else
            vty_out(vty, "?");
        }
      /* IPv4 Next Hop */
      else if (p->family == AF_INET && !BGP_ATTR_NEXTHOP_AFI_IP6(attr))
	{
          if (json_paths)
            {
              json_nexthop_global = json_object_new_object();

	      if (safi == SAFI_MPLS_VPN)
                json_object_string_add(json_nexthop_global, "ip", inet_ntoa (attr->extra->mp_nexthop_global_in));
              else
                json_object_string_add(json_nexthop_global, "ip", inet_ntoa (attr->nexthop));

              json_object_string_add(json_nexthop_global, "afi", "ipv4");
              json_object_boolean_true_add(json_nexthop_global, "used");
            }
          else
            {
	      if (safi == SAFI_MPLS_VPN)
	        vty_out (vty, "%-16s",
                         inet_ntoa (attr->extra->mp_nexthop_global_in));
	      else
	        vty_out (vty, "%-16s", inet_ntoa (attr->nexthop));
            }
	}

      /* IPv6 Next Hop */
      else if (p->family == AF_INET6 || BGP_ATTR_NEXTHOP_AFI_IP6(attr))
	{
	  int len;
	  char buf[BUFSIZ];

          if (json_paths)
            {
              json_nexthop_global = json_object_new_object();
              json_object_string_add(json_nexthop_global, "ip",
                                     inet_ntop (AF_INET6,
                                                &attr->extra->mp_nexthop_global,
                                                buf, BUFSIZ));
              json_object_string_add(json_nexthop_global, "afi", "ipv6");
              json_object_string_add(json_nexthop_global, "scope", "global");

              /* We display both LL & GL if both have been received */
              if ((attr->extra->mp_nexthop_len == 32) || (binfo->peer->conf_if))
                {
                  json_nexthop_ll = json_object_new_object();
                  json_object_string_add(json_nexthop_ll, "ip",
                                         inet_ntop (AF_INET6,
                                                    &attr->extra->mp_nexthop_local,
                                                    buf, BUFSIZ));
                  json_object_string_add(json_nexthop_ll, "afi", "ipv6");
                  json_object_string_add(json_nexthop_ll, "scope", "link-local");

                  if ((IPV6_ADDR_CMP (&attr->extra->mp_nexthop_global,
                                      &attr->extra->mp_nexthop_local) != 0) &&
                                      !attr->extra->mp_nexthop_prefer_global)
                    json_object_boolean_true_add(json_nexthop_ll, "used");
                  else
                    json_object_boolean_true_add(json_nexthop_global, "used");
                }
              else
                json_object_boolean_true_add(json_nexthop_global, "used");
            }
          else
            {
              /* Display LL if LL/Global both in table unless prefer-global is set */
	      if (((attr->extra->mp_nexthop_len == 32) &&
                   !attr->extra->mp_nexthop_prefer_global) ||
                   (binfo->peer->conf_if))
		{
		  if (binfo->peer->conf_if)
		    {
		      len = vty_out (vty, "%s",
				     binfo->peer->conf_if);
		      len = 7 - len; /* len of IPv6 addr + max len of def ifname */

		      if (len < 1)
			vty_out (vty, "%s%*s", VTY_NEWLINE, 45, " ");
		      else
			vty_out (vty, "%*s", len, " ");
		    }
		  else
		    {
		      len = vty_out (vty, "%s",
				     inet_ntop (AF_INET6,
						&attr->extra->mp_nexthop_local,
						buf, BUFSIZ));
		      len = 16 - len;

		      if (len < 1)
			vty_out (vty, "%s%*s", VTY_NEWLINE, 36, " ");
		      else
			vty_out (vty, "%*s", len, " ");
		    }
		}
 	      else
		{
		  len = vty_out (vty, "%s",
				 inet_ntop (AF_INET6,
					    &attr->extra->mp_nexthop_global,
					    buf, BUFSIZ));
		  len = 16 - len;

		  if (len < 1)
		    vty_out (vty, "%s%*s", VTY_NEWLINE, 36, " ");
		  else
		    vty_out (vty, "%*s", len, " ");
		}
            }
	}

      /* MED/Metric */
      if (attr->flag & ATTR_FLAG_BIT (BGP_ATTR_MULTI_EXIT_DISC))
        if (json_paths)
          json_object_int_add(json_path, "med", attr->med);
        else
	  vty_out (vty, "%10u", attr->med);
      else
        if (!json_paths)
	  vty_out (vty, "          ");

      /* Local Pref */
      if (attr->flag & ATTR_FLAG_BIT (BGP_ATTR_LOCAL_PREF))
        if (json_paths)
          json_object_int_add(json_path, "localpref", attr->local_pref);
        else
	  vty_out (vty, "%7u", attr->local_pref);
      else
        if (!json_paths)
	  vty_out (vty, "       ");

      if (json_paths)
        {
          if (attr->extra)
            json_object_int_add(json_path, "weight", attr->extra->weight);
          else
            json_object_int_add(json_path, "weight", 0);
        }
      else
        vty_out (vty, "%7u ", (attr->extra ? attr->extra->weight : 0));

      if (json_paths) {
	char buf[BUFSIZ];
	json_object_string_add(json_path, "peerId", sockunion2str (&binfo->peer->su, buf, SU_ADDRSTRLEN));
      }

      /* Print aspath */
      if (attr->aspath)
        {
          if (json_paths)
            json_object_string_add(json_path, "aspath", attr->aspath->str);
          else
            aspath_print_vty (vty, "%s", attr->aspath, " ");
        }

      /* Print origin */
      if (json_paths)
        json_object_string_add(json_path, "origin", bgp_origin_long_str[attr->origin]);
      else
        vty_out (vty, "%s", bgp_origin_str[attr->origin]);
    }
  else
    {
      if (json_paths)
        json_object_string_add(json_path, "alert", "No attributes");
      else
        vty_out (vty, "No attributes to print%s", VTY_NEWLINE);
    }

  if (json_paths)
    {
      if (json_nexthop_global || json_nexthop_ll)
        {
          json_nexthops = json_object_new_array();

          if (json_nexthop_global)
            json_object_array_add(json_nexthops, json_nexthop_global);

          if (json_nexthop_ll)
            json_object_array_add(json_nexthops, json_nexthop_ll);

          json_object_object_add(json_path, "nexthops", json_nexthops);
        }

      json_object_array_add(json_paths, json_path);
    }
  else
    {
    vty_out (vty, "%s", VTY_NEWLINE);
#if ENABLE_BGP_VNC
      /* prints an additional line, indented, with VNC info, if present */
      if ((safi == SAFI_MPLS_VPN) || (safi == SAFI_ENCAP))
        rfapi_vty_out_vncinfo(vty, p, binfo, safi);
#endif
    }
}  

/* called from terminal list command */
void
route_vty_out_tmp (struct vty *vty, struct prefix *p, struct attr *attr, safi_t safi,
                   u_char use_json, json_object *json_ar)
{
  json_object *json_status = NULL;
  json_object *json_net = NULL;
  char buff[BUFSIZ];
  /* Route status display. */
  if (use_json)
    {
      json_status = json_object_new_object();
      json_net = json_object_new_object();
    }
  else
    {
      vty_out (vty, "*");
      vty_out (vty, ">");
      vty_out (vty, " ");
    }

  /* print prefix and mask */
  if (use_json)
    json_object_string_add(json_net, "addrPrefix", inet_ntop (p->family, &p->u.prefix, buff, BUFSIZ));
  else
    route_vty_out_route (p, vty);

  /* Print attribute */
  if (attr) 
    {
      if (use_json)
        {
          if (p->family == AF_INET &&
              (safi == SAFI_MPLS_VPN ||
               safi == SAFI_ENCAP ||
               !BGP_ATTR_NEXTHOP_AFI_IP6(attr)))
            {
              if (safi == SAFI_MPLS_VPN || safi == SAFI_ENCAP)
                json_object_string_add(json_net, "nextHop", inet_ntoa (attr->extra->mp_nexthop_global_in));
              else
                json_object_string_add(json_net, "nextHop", inet_ntoa (attr->nexthop));
            }
          else if (p->family == AF_INET6 || BGP_ATTR_NEXTHOP_AFI_IP6(attr))
            {
              char buf[BUFSIZ];

              json_object_string_add(json_net, "netHopGloabal", inet_ntop (AF_INET6, &attr->extra->mp_nexthop_global,
                                  buf, BUFSIZ));
            }

          if (attr->flag & ATTR_FLAG_BIT (BGP_ATTR_MULTI_EXIT_DISC))
            json_object_int_add(json_net, "metric", attr->med);

          if (attr->flag & ATTR_FLAG_BIT (BGP_ATTR_LOCAL_PREF))
            json_object_int_add(json_net, "localPref", attr->local_pref);

          if (attr->extra)
            json_object_int_add(json_net, "weight", attr->extra->weight);
          else
            json_object_int_add(json_net, "weight", 0);

          /* Print aspath */
          if (attr->aspath)
            json_object_string_add(json_net, "asPath", attr->aspath->str);

          /* Print origin */
          json_object_string_add(json_net, "bgpOriginCode", bgp_origin_str[attr->origin]);
        }
      else
        {
          if (p->family == AF_INET &&
              (safi == SAFI_MPLS_VPN ||
               safi == SAFI_ENCAP ||
               !BGP_ATTR_NEXTHOP_AFI_IP6(attr)))
            {
              if (safi == SAFI_MPLS_VPN || safi == SAFI_ENCAP)
                vty_out (vty, "%-16s",
                         inet_ntoa (attr->extra->mp_nexthop_global_in));
              else
                vty_out (vty, "%-16s", inet_ntoa (attr->nexthop));
            }
          else if (p->family == AF_INET6 || BGP_ATTR_NEXTHOP_AFI_IP6(attr))
            {
              int len;
              char buf[BUFSIZ];

              assert (attr->extra);

              len = vty_out (vty, "%s",
                             inet_ntop (AF_INET6, &attr->extra->mp_nexthop_global,
                             buf, BUFSIZ));
              len = 16 - len;
              if (len < 1)
                vty_out (vty, "%s%*s", VTY_NEWLINE, 36, " ");
              else
                vty_out (vty, "%*s", len, " ");
            }
          if (attr->flag & ATTR_FLAG_BIT (BGP_ATTR_MULTI_EXIT_DISC))
            vty_out (vty, "%10u", attr->med);
          else
            vty_out (vty, "          ");

          if (attr->flag & ATTR_FLAG_BIT (BGP_ATTR_LOCAL_PREF))
            vty_out (vty, "%7u", attr->local_pref);
          else
            vty_out (vty, "       ");

          vty_out (vty, "%7u ", (attr->extra ? attr->extra->weight : 0));

          /* Print aspath */
          if (attr->aspath)
            aspath_print_vty (vty, "%s", attr->aspath, " ");

          /* Print origin */
          vty_out (vty, "%s", bgp_origin_str[attr->origin]);
        }
    }
  if (use_json)
    {
      json_object_boolean_true_add(json_status, "*");
      json_object_boolean_true_add(json_status, ">");
      json_object_object_add(json_net, "appliedStatusSymbols", json_status);
      char buf_cut[BUFSIZ];
      json_object_object_add(json_ar, inet_ntop (p->family, &p->u.prefix, buf_cut, BUFSIZ), json_net);
    }
  else
    vty_out (vty, "%s", VTY_NEWLINE);
}  

void
route_vty_out_tag (struct vty *vty, struct prefix *p,
		   struct bgp_info *binfo, int display, safi_t safi, json_object *json)
{
  json_object *json_out = NULL;
  struct attr *attr;
  u_int32_t label = 0;
  
  if (!binfo->extra)
    return;

  if (json)
    json_out = json_object_new_object();
  
  /* short status lead text */ 
  route_vty_short_status_out (vty, binfo, json_out);
    
  /* print prefix and mask */
  if (json == NULL)
    {
      if (! display)
        route_vty_out_route (p, vty);
      else
        vty_out (vty, "%*s", 17, " ");
    }

  /* Print attribute */
  attr = binfo->attr;
  if (attr) 
    {
      if (p->family == AF_INET
          && (safi == SAFI_MPLS_VPN || !BGP_ATTR_NEXTHOP_AFI_IP6(attr)))
	{
	  if (safi == SAFI_MPLS_VPN || safi == SAFI_ENCAP)
            {
              if (json)
                json_object_string_add(json_out, "mpNexthopGlobalIn", inet_ntoa (attr->extra->mp_nexthop_global_in));
              else
                vty_out (vty, "%-16s", inet_ntoa (attr->extra->mp_nexthop_global_in));
            }
	  else
            {
              if (json)
                json_object_string_add(json_out, "nexthop", inet_ntoa (attr->nexthop));
              else
                vty_out (vty, "%-16s", inet_ntoa (attr->nexthop));
            }
	}
      else if (p->family == AF_INET6 || BGP_ATTR_NEXTHOP_AFI_IP6(attr))
	{
	  assert (attr->extra);
	  char buf_a[BUFSIZ];
	  char buf_b[BUFSIZ];
          char buf_c[BUFSIZ];
	  if (attr->extra->mp_nexthop_len == BGP_ATTR_NHLEN_IPV6_GLOBAL)
            {
              if (json)
                json_object_string_add(json_out, "mpNexthopGlobalIn",
                                       inet_ntop (AF_INET6, &attr->extra->mp_nexthop_global, buf_a, BUFSIZ));
              else
                vty_out (vty, "%s",
                         inet_ntop (AF_INET6, &attr->extra->mp_nexthop_global,
                                    buf_a, BUFSIZ));
            }
	  else if (attr->extra->mp_nexthop_len == BGP_ATTR_NHLEN_IPV6_GLOBAL_AND_LL)
            {
              if (json)
                {
                  inet_ntop (AF_INET6, &attr->extra->mp_nexthop_global,
                             buf_a, BUFSIZ);
                  inet_ntop (AF_INET6, &attr->extra->mp_nexthop_local,
                             buf_b, BUFSIZ);
                  sprintf(buf_c, "%s(%s)", buf_a, buf_b);
                  json_object_string_add(json_out, "mpNexthopGlobalLocal", buf_c);
                }
              else
                vty_out (vty, "%s(%s)",
                         inet_ntop (AF_INET6, &attr->extra->mp_nexthop_global,
                                    buf_a, BUFSIZ),
                         inet_ntop (AF_INET6, &attr->extra->mp_nexthop_local,
                                    buf_b, BUFSIZ));
            }

	}
    }

  label = decode_label (binfo->extra->tag);

  if (json)
    {
      if (label)
        json_object_int_add(json_out, "notag", label);
      json_object_array_add(json, json_out);
    }
  else
    {
      vty_out (vty, "notag/%d", label);
      vty_out (vty, "%s", VTY_NEWLINE);
    }
}  

/* dampening route */
static void
damp_route_vty_out (struct vty *vty, struct prefix *p, struct bgp_info *binfo,
                    int display, safi_t safi, u_char use_json, json_object *json)
{
  struct attr *attr;
  int len;
  char timebuf[BGP_UPTIME_LEN];

  /* short status lead text */ 
  route_vty_short_status_out (vty, binfo, json);
  
  /* print prefix and mask */
  if (!use_json)
    {
      if (! display)
        route_vty_out_route (p, vty);
      else
        vty_out (vty, "%*s", 17, " ");
    }

  len = vty_out (vty, "%s", binfo->peer->host);
  len = 17 - len;
  if (len < 1)
    {
      if (!use_json)
        vty_out (vty, "%s%*s", VTY_NEWLINE, 34, " ");
    }
  else
    {
      if (use_json)
        json_object_int_add(json, "peerHost", len);
      else
        vty_out (vty, "%*s", len, " ");
    }

  if (use_json)
    bgp_damp_reuse_time_vty (vty, binfo, timebuf, BGP_UPTIME_LEN, use_json, json);
  else
    vty_out (vty, "%s ", bgp_damp_reuse_time_vty (vty, binfo, timebuf, BGP_UPTIME_LEN, use_json, json));

  /* Print attribute */
  attr = binfo->attr;
  if (attr)
    {
      /* Print aspath */
      if (attr->aspath)
        {
          if (use_json)
            json_object_string_add(json, "asPath", attr->aspath->str);
          else
            aspath_print_vty (vty, "%s", attr->aspath, " ");
        }

      /* Print origin */
      if (use_json)
        json_object_string_add(json, "origin", bgp_origin_str[attr->origin]);
      else
        vty_out (vty, "%s", bgp_origin_str[attr->origin]);
    }
  if (!use_json)
    vty_out (vty, "%s", VTY_NEWLINE);
}

/* flap route */
static void
flap_route_vty_out (struct vty *vty, struct prefix *p, struct bgp_info *binfo,
                    int display, safi_t safi, u_char use_json, json_object *json)
{
  struct attr *attr;
  struct bgp_damp_info *bdi;
  char timebuf[BGP_UPTIME_LEN];
  int len;
  
  if (!binfo->extra)
    return;
  
  bdi = binfo->extra->damp_info;

  /* short status lead text */
  route_vty_short_status_out (vty, binfo, json);
  
  /* print prefix and mask */
  if (!use_json)
    {
      if (! display)
        route_vty_out_route (p, vty);
      else
        vty_out (vty, "%*s", 17, " ");
    }

  len = vty_out (vty, "%s", binfo->peer->host);
  len = 16 - len;
  if (len < 1)
    {
      if (!use_json)
        vty_out (vty, "%s%*s", VTY_NEWLINE, 33, " ");
    }
  else
    {
      if (use_json)
        json_object_int_add(json, "peerHost", len);
      else
        vty_out (vty, "%*s", len, " ");
    }

  len = vty_out (vty, "%d", bdi->flap);
  len = 5 - len;
  if (len < 1)
    {
      if (!use_json)
        vty_out (vty, " ");
    }
  else
    {
      if (use_json)
        json_object_int_add(json, "bdiFlap", len);
      else
        vty_out (vty, "%*s", len, " ");
    }

  if (use_json)
    peer_uptime (bdi->start_time, timebuf, BGP_UPTIME_LEN, use_json, json);
  else
    vty_out (vty, "%s ", peer_uptime (bdi->start_time,
             timebuf, BGP_UPTIME_LEN, 0, NULL));

  if (CHECK_FLAG (binfo->flags, BGP_INFO_DAMPED)
      && ! CHECK_FLAG (binfo->flags, BGP_INFO_HISTORY))
    {
      if (use_json)
        bgp_damp_reuse_time_vty (vty, binfo, timebuf, BGP_UPTIME_LEN, use_json, json);
      else
        vty_out (vty, "%s ", bgp_damp_reuse_time_vty (vty, binfo, timebuf, BGP_UPTIME_LEN, use_json, json));
    }
  else
    {
      if (!use_json)
        vty_out (vty, "%*s ", 8, " ");
    }

  /* Print attribute */
  attr = binfo->attr;
  if (attr)
    {
      /* Print aspath */
      if (attr->aspath)
        {
          if (use_json)
            json_object_string_add(json, "asPath", attr->aspath->str);
          else
            aspath_print_vty (vty, "%s", attr->aspath, " ");
        }

      /* Print origin */
      if (use_json)
        json_object_string_add(json, "origin", bgp_origin_str[attr->origin]);
      else
        vty_out (vty, "%s", bgp_origin_str[attr->origin]);
    }
  if (!use_json)
    vty_out (vty, "%s", VTY_NEWLINE);
}

static void
route_vty_out_advertised_to (struct vty *vty, struct peer *peer, int *first,
                             const char *header, json_object *json_adv_to)
{
  char buf1[INET6_ADDRSTRLEN];
  json_object *json_peer = NULL;

  if (json_adv_to)
    {
      /* 'advertised-to' is a dictionary of peers we have advertised this
       * prefix too.  The key is the peer's IP or swpX, the value is the
       * hostname if we know it and "" if not.
       */
      json_peer = json_object_new_object();

      if (peer->hostname)
        json_object_string_add(json_peer, "hostname", peer->hostname);

      if (peer->conf_if)
        json_object_object_add(json_adv_to, peer->conf_if, json_peer);
      else
        json_object_object_add(json_adv_to,
                               sockunion2str (&peer->su, buf1, SU_ADDRSTRLEN),
                               json_peer);
    }
  else
    {
      if (*first)
        {
          vty_out (vty, "%s", header);
          *first = 0;
        }

      if (peer->hostname && bgp_flag_check(peer->bgp, BGP_FLAG_SHOW_HOSTNAME))
        {
          if (peer->conf_if)
            vty_out (vty, " %s(%s)", peer->hostname, peer->conf_if);
          else
            vty_out (vty, " %s(%s)", peer->hostname,
                     sockunion2str (&peer->su, buf1, SU_ADDRSTRLEN));
        }
      else
        {
          if (peer->conf_if)
            vty_out (vty, " %s", peer->conf_if);
          else
            vty_out (vty, " %s", sockunion2str (&peer->su, buf1, SU_ADDRSTRLEN));
        }
    }
}

static void
route_vty_out_detail (struct vty *vty, struct bgp *bgp, struct prefix *p, 
		      struct bgp_info *binfo, afi_t afi, safi_t safi,
                      json_object *json_paths)
{
  char buf[INET6_ADDRSTRLEN];
  char buf1[BUFSIZ];
  struct attr *attr;
  int sockunion_vty_out (struct vty *, union sockunion *);
  time_t tbuf;
  json_object *json_bestpath = NULL;
  json_object *json_cluster_list = NULL;
  json_object *json_cluster_list_list = NULL;
  json_object *json_ext_community = NULL;
  json_object *json_last_update = NULL;
  json_object *json_nexthop_global = NULL;
  json_object *json_nexthop_ll = NULL;
  json_object *json_nexthops = NULL;
  json_object *json_path = NULL;
  json_object *json_peer = NULL;
  json_object *json_string = NULL;
  json_object *json_adv_to = NULL;
  int first = 0;
  struct listnode *node, *nnode;
  struct peer *peer;
  int addpath_capable;
  int has_adj;
  unsigned int first_as;

  if (json_paths)
    {
      json_path = json_object_new_object();
      json_peer = json_object_new_object();
      json_nexthop_global = json_object_new_object();
    }

  attr = binfo->attr;

  if (attr)
    {
      /* Line1 display AS-path, Aggregator */
      if (attr->aspath)
	{
          if (json_paths)
           {
            json_object_lock(attr->aspath->json);
            json_object_object_add(json_path, "aspath", attr->aspath->json);
           }
          else
            {
              if (attr->aspath->segments)
                aspath_print_vty (vty, "  %s", attr->aspath, "");
              else
                vty_out (vty, "  Local");
            }
	}

      if (CHECK_FLAG (binfo->flags, BGP_INFO_REMOVED))
        {
          if (json_paths)
            json_object_boolean_true_add(json_path, "removed");
          else
            vty_out (vty, ", (removed)");
        }

      if (CHECK_FLAG (binfo->flags, BGP_INFO_STALE))
        {
          if (json_paths)
            json_object_boolean_true_add(json_path, "stale");
          else
	    vty_out (vty, ", (stale)");
        }

      if (CHECK_FLAG (attr->flag, ATTR_FLAG_BIT (BGP_ATTR_AGGREGATOR)))
        {
          if (json_paths)
            {
              json_object_int_add(json_path, "aggregatorAs", attr->extra->aggregator_as);
              json_object_string_add(json_path, "aggregatorId", inet_ntoa (attr->extra->aggregator_addr));
            }
          else
            {
	      vty_out (vty, ", (aggregated by %u %s)",
	               attr->extra->aggregator_as,
		       inet_ntoa (attr->extra->aggregator_addr));
            }
        }

      if (CHECK_FLAG (binfo->peer->af_flags[afi][safi], PEER_FLAG_REFLECTOR_CLIENT))
        {
          if (json_paths)
            json_object_boolean_true_add(json_path, "rxedFromRrClient");
          else
	    vty_out (vty, ", (Received from a RR-client)");
        }

      if (CHECK_FLAG (binfo->peer->af_flags[afi][safi], PEER_FLAG_RSERVER_CLIENT))
        {
          if (json_paths)
            json_object_boolean_true_add(json_path, "rxedFromRsClient");
          else
	    vty_out (vty, ", (Received from a RS-client)");
        }

      if (CHECK_FLAG (binfo->flags, BGP_INFO_HISTORY))
        {
          if (json_paths)
            json_object_boolean_true_add(json_path, "dampeningHistoryEntry");
          else
	    vty_out (vty, ", (history entry)");
        }
      else if (CHECK_FLAG (binfo->flags, BGP_INFO_DAMPED))
        {
          if (json_paths)
            json_object_boolean_true_add(json_path, "dampeningSuppressed");
          else
	    vty_out (vty, ", (suppressed due to dampening)");
        }

      if (!json_paths)
        vty_out (vty, "%s", VTY_NEWLINE);
	  
      /* Line2 display Next-hop, Neighbor, Router-id */
      /* Display the nexthop */
      if (p->family == AF_INET &&
          (safi == SAFI_MPLS_VPN ||
           safi == SAFI_ENCAP ||
           !BGP_ATTR_NEXTHOP_AFI_IP6(attr)))
	{
          if (safi == SAFI_MPLS_VPN || safi == SAFI_ENCAP)
            {
              if (json_paths)
                json_object_string_add(json_nexthop_global, "ip", inet_ntoa (attr->extra->mp_nexthop_global_in));
              else
	        vty_out (vty, "    %s", inet_ntoa (attr->extra->mp_nexthop_global_in));
            }
          else
            {
              if (json_paths)
                json_object_string_add(json_nexthop_global, "ip", inet_ntoa (attr->nexthop));
              else
	        vty_out (vty, "    %s", inet_ntoa (attr->nexthop));
            }

          if (json_paths)
            json_object_string_add(json_nexthop_global, "afi", "ipv4");
	}
      else
	{
	  assert (attr->extra);
          if (json_paths)
            {
              json_object_string_add(json_nexthop_global, "ip",
                                     inet_ntop (AF_INET6, &attr->extra->mp_nexthop_global,
                                                buf, INET6_ADDRSTRLEN));
              json_object_string_add(json_nexthop_global, "afi", "ipv6");
              json_object_string_add(json_nexthop_global, "scope", "global");
            }
          else
            {
	      vty_out (vty, "    %s",
		       inet_ntop (AF_INET6, &attr->extra->mp_nexthop_global,
			          buf, INET6_ADDRSTRLEN));
            }
	}

      /* Display the IGP cost or 'inaccessible' */
      if (! CHECK_FLAG (binfo->flags, BGP_INFO_VALID))
        {
          if (json_paths)
            json_object_boolean_false_add(json_nexthop_global, "accessible");
          else
            vty_out (vty, " (inaccessible)");
        }
      else
        {
          if (binfo->extra && binfo->extra->igpmetric)
            {
              if (json_paths)
                json_object_int_add(json_nexthop_global, "metric", binfo->extra->igpmetric);
              else
                vty_out (vty, " (metric %u)", binfo->extra->igpmetric);
            }

          /* IGP cost is 0, display this only for json */
          else
            {
              if (json_paths)
                json_object_int_add(json_nexthop_global, "metric", 0);
            }

          if (json_paths)
            json_object_boolean_true_add(json_nexthop_global, "accessible");
        }

      /* Display peer "from" output */
      /* This path was originated locally */
      if (binfo->peer == bgp->peer_self)
	{

          if (p->family == AF_INET && !BGP_ATTR_NEXTHOP_AFI_IP6(attr))
            {
              if (json_paths)
                json_object_string_add(json_peer, "peerId", "0.0.0.0");
              else
	        vty_out (vty, " from 0.0.0.0 ");
            }
          else
            {
              if (json_paths)
                json_object_string_add(json_peer, "peerId", "::");
              else
	        vty_out (vty, " from :: ");
            }

          if (json_paths)
            json_object_string_add(json_peer, "routerId", inet_ntoa(bgp->router_id));
          else
	    vty_out (vty, "(%s)", inet_ntoa(bgp->router_id));
	}

      /* We RXed this path from one of our peers */
      else
	{

          if (json_paths)
            {
              json_object_string_add(json_peer, "peerId", sockunion2str (&binfo->peer->su, buf, SU_ADDRSTRLEN));
              json_object_string_add(json_peer, "routerId", inet_ntop (AF_INET, &binfo->peer->remote_id, buf1, BUFSIZ));

              if (binfo->peer->hostname)
                json_object_string_add(json_peer, "hostname", binfo->peer->hostname);

              if (binfo->peer->domainname)
                json_object_string_add(json_peer, "domainname", binfo->peer->domainname);

              if (binfo->peer->conf_if)
                json_object_string_add(json_peer, "interface", binfo->peer->conf_if);
            }
          else
            {
              if (binfo->peer->conf_if)
		{
		  if (binfo->peer->hostname &&
		      bgp_flag_check(binfo->peer->bgp, BGP_FLAG_SHOW_HOSTNAME))
		    vty_out (vty, " from %s(%s)", binfo->peer->hostname,
			     binfo->peer->conf_if);
		  else
		    vty_out (vty, " from %s", binfo->peer->conf_if);
		}
              else
		{
		  if (binfo->peer->hostname &&
		      bgp_flag_check(binfo->peer->bgp, BGP_FLAG_SHOW_HOSTNAME))
		    vty_out (vty, " from %s(%s)", binfo->peer->hostname,
			     binfo->peer->host);
		  else
		    vty_out (vty, " from %s", sockunion2str (&binfo->peer->su, buf, SU_ADDRSTRLEN));
		}

              if (attr->flag & ATTR_FLAG_BIT(BGP_ATTR_ORIGINATOR_ID))
                vty_out (vty, " (%s)", inet_ntoa (attr->extra->originator_id));
              else
                vty_out (vty, " (%s)", inet_ntop (AF_INET, &binfo->peer->remote_id, buf1, BUFSIZ));
            }
	}

      if (!json_paths)
        vty_out (vty, "%s", VTY_NEWLINE);

      /* display the link-local nexthop */
      if (attr->extra && attr->extra->mp_nexthop_len == BGP_ATTR_NHLEN_IPV6_GLOBAL_AND_LL)
	{
          if (json_paths)
            {
              json_nexthop_ll = json_object_new_object();
              json_object_string_add(json_nexthop_ll, "ip",
                                     inet_ntop (AF_INET6, &attr->extra->mp_nexthop_local,
                                                buf, INET6_ADDRSTRLEN));
              json_object_string_add(json_nexthop_ll, "afi", "ipv6");
              json_object_string_add(json_nexthop_ll, "scope", "link-local");

              json_object_boolean_true_add(json_nexthop_ll, "accessible");

              if (!attr->extra->mp_nexthop_prefer_global)
                json_object_boolean_true_add(json_nexthop_ll, "used");
              else
                json_object_boolean_true_add(json_nexthop_global, "used");
            }
          else
            {
	      vty_out (vty, "    (%s) %s%s",
                       inet_ntop (AF_INET6, &attr->extra->mp_nexthop_local,
			          buf, INET6_ADDRSTRLEN),
                       attr->extra->mp_nexthop_prefer_global ?
                                   "(prefer-global)" : "(used)",
		       VTY_NEWLINE);
            }
	}
      /* If we do not have a link-local nexthop then we must flag the global as "used" */
      else
        {
          if (json_paths)
            json_object_boolean_true_add(json_nexthop_global, "used");
        }

      /* Line 3 display Origin, Med, Locpref, Weight, Tag, valid, Int/Ext/Local, Atomic, best */
      if (json_paths)
        json_object_string_add(json_path, "origin", bgp_origin_long_str[attr->origin]);
      else
        vty_out (vty, "      Origin %s", bgp_origin_long_str[attr->origin]);
	  
      if (attr->flag & ATTR_FLAG_BIT(BGP_ATTR_MULTI_EXIT_DISC))
        {
          if (json_paths)
            json_object_int_add(json_path, "med", attr->med);
          else
	    vty_out (vty, ", metric %u", attr->med);
        }
	  
      if (attr->flag & ATTR_FLAG_BIT(BGP_ATTR_LOCAL_PREF))
        {
          if (json_paths)
            json_object_int_add(json_path, "localpref", attr->local_pref);
          else
	    vty_out (vty, ", localpref %u", attr->local_pref);
        }
      else
        {
          if (json_paths)
            json_object_int_add(json_path, "localpref", bgp->default_local_pref);
          else
	    vty_out (vty, ", localpref %u", bgp->default_local_pref);
        }

      if (attr->extra && attr->extra->weight != 0)
        {
          if (json_paths)
            json_object_int_add(json_path, "weight", attr->extra->weight);
          else
	    vty_out (vty, ", weight %u", attr->extra->weight);
        }

      if (attr->extra && attr->extra->tag != 0)
        {
          if (json_paths)
            json_object_int_add(json_path, "tag", attr->extra->tag);
          else
            vty_out (vty, ", tag %"ROUTE_TAG_PRI, attr->extra->tag);
        }
	
      if (! CHECK_FLAG (binfo->flags, BGP_INFO_VALID))
        {
          if (json_paths)
            json_object_boolean_false_add(json_path, "valid");
          else
	    vty_out (vty, ", invalid");
        }
      else if (! CHECK_FLAG (binfo->flags, BGP_INFO_HISTORY))
        {
          if (json_paths)
            json_object_boolean_true_add(json_path, "valid");
          else
	    vty_out (vty, ", valid");
        }

      if (binfo->peer != bgp->peer_self)
	{
          if (binfo->peer->as == binfo->peer->local_as)
            {
              if (CHECK_FLAG(bgp->config, BGP_CONFIG_CONFEDERATION))
                {
                  if (json_paths)
                    json_object_string_add(json_peer, "type", "confed-internal");
                  else
                    vty_out (vty, ", confed-internal");
                }
              else
                {
                  if (json_paths)
                    json_object_string_add(json_peer, "type", "internal");
                  else
                    vty_out (vty, ", internal");
                }
            }
          else
            {
              if (bgp_confederation_peers_check(bgp, binfo->peer->as))
                {
                  if (json_paths)
                    json_object_string_add(json_peer, "type", "confed-external");
                  else
                    vty_out (vty, ", confed-external");
                }
              else
                {
                  if (json_paths)
                    json_object_string_add(json_peer, "type", "external");
                  else
                    vty_out (vty, ", external");
                }
            }
	}
      else if (binfo->sub_type == BGP_ROUTE_AGGREGATE)
        {
          if (json_paths)
            {
              json_object_boolean_true_add(json_path, "aggregated");
              json_object_boolean_true_add(json_path, "local");
            }
          else
            {
	      vty_out (vty, ", aggregated, local");
            }
        }
      else if (binfo->type != ZEBRA_ROUTE_BGP)
        {
          if (json_paths)
            json_object_boolean_true_add(json_path, "sourced");
          else
	    vty_out (vty, ", sourced");
        }
      else
        {
          if (json_paths)
            {
              json_object_boolean_true_add(json_path, "sourced");
              json_object_boolean_true_add(json_path, "local");
            }
          else
            {
	      vty_out (vty, ", sourced, local");
            }
        }

      if (attr->flag & ATTR_FLAG_BIT(BGP_ATTR_ATOMIC_AGGREGATE))
        {
          if (json_paths)
            json_object_boolean_true_add(json_path, "atomicAggregate");
          else
	    vty_out (vty, ", atomic-aggregate");
        }
	  
      if (CHECK_FLAG (binfo->flags, BGP_INFO_MULTIPATH) ||
	  (CHECK_FLAG (binfo->flags, BGP_INFO_SELECTED) &&
	   bgp_info_mpath_count (binfo)))
        {
          if (json_paths)
            json_object_boolean_true_add(json_path, "multipath");
          else
	    vty_out (vty, ", multipath");
        }

      // Mark the bestpath(s)
      if (CHECK_FLAG (binfo->flags, BGP_INFO_DMED_SELECTED))
        {
          first_as = aspath_get_first_as(attr->aspath);

          if (json_paths)
            {
              if (!json_bestpath)
                json_bestpath = json_object_new_object();
              json_object_int_add(json_bestpath, "bestpathFromAs", first_as);
            }
          else
            {
              if (first_as)
	        vty_out (vty, ", bestpath-from-AS %d", first_as);
              else
	        vty_out (vty, ", bestpath-from-AS Local");
            }
        }

      if (CHECK_FLAG (binfo->flags, BGP_INFO_SELECTED))
        {
          if (json_paths)
            {
              if (!json_bestpath)
                json_bestpath = json_object_new_object();
              json_object_boolean_true_add(json_bestpath, "overall");
            }
          else
	    vty_out (vty, ", best");
        }

      if (json_bestpath)
        json_object_object_add(json_path, "bestpath", json_bestpath);

      if (!json_paths)
        vty_out (vty, "%s", VTY_NEWLINE);
	  
      /* Line 4 display Community */
      if (attr->community)
        {
          if (json_paths)
            {
              json_object_lock(attr->community->json);
              json_object_object_add(json_path, "community", attr->community->json);
            }
          else
            {
	      vty_out (vty, "      Community: %s%s", attr->community->str,
		       VTY_NEWLINE);
            }
        }
	  
      /* Line 5 display Extended-community */
      if (attr->flag & ATTR_FLAG_BIT(BGP_ATTR_EXT_COMMUNITIES))
        {
          if (json_paths)
            {
              json_ext_community = json_object_new_object();
              json_object_string_add(json_ext_community, "string", attr->extra->ecommunity->str);
              json_object_object_add(json_path, "extendedCommunity", json_ext_community);
            }
          else
            {
	       vty_out (vty, "      Extended Community: %s%s",
	                attr->extra->ecommunity->str, VTY_NEWLINE);
            }
        }

      /* Line 6 display Large community */
      if (attr->flag & ATTR_FLAG_BIT(BGP_ATTR_LARGE_COMMUNITIES))
        vty_out (vty, "      Large Community: %s%s",
                 attr->extra->lcommunity->str, VTY_NEWLINE);

      /* Line 7 display Originator, Cluster-id */
      if ((attr->flag & ATTR_FLAG_BIT(BGP_ATTR_ORIGINATOR_ID)) ||
	  (attr->flag & ATTR_FLAG_BIT(BGP_ATTR_CLUSTER_LIST)))
	{
	  assert (attr->extra);
	  if (attr->flag & ATTR_FLAG_BIT(BGP_ATTR_ORIGINATOR_ID))
            {
              if (json_paths)
                json_object_string_add(json_path, "originatorId", inet_ntoa (attr->extra->originator_id));
              else
	        vty_out (vty, "      Originator: %s",
	                 inet_ntoa (attr->extra->originator_id));
            }

	  if (attr->flag & ATTR_FLAG_BIT(BGP_ATTR_CLUSTER_LIST))
	    {
	      int i;

              if (json_paths)
                {
                  json_cluster_list = json_object_new_object();
                  json_cluster_list_list = json_object_new_array();

	          for (i = 0; i < attr->extra->cluster->length / 4; i++)
                    {
                      json_string = json_object_new_string(inet_ntoa (attr->extra->cluster->list[i]));
                      json_object_array_add(json_cluster_list_list, json_string);
                    }

                  /* struct cluster_list does not have "str" variable like
                   * aspath and community do.  Add this someday if someone
                   * asks for it.
                  json_object_string_add(json_cluster_list, "string", attr->extra->cluster->str);
                   */
                  json_object_object_add(json_cluster_list, "list", json_cluster_list_list);
                  json_object_object_add(json_path, "clusterList", json_cluster_list);
                }
              else
                {
	          vty_out (vty, ", Cluster list: ");

	          for (i = 0; i < attr->extra->cluster->length / 4; i++)
                    {
		       vty_out (vty, "%s ",
		                inet_ntoa (attr->extra->cluster->list[i]));
                    }
                }
	    }

          if (!json_paths)
	    vty_out (vty, "%s", VTY_NEWLINE);
	}

      if (binfo->extra && binfo->extra->damp_info)
	bgp_damp_info_vty (vty, binfo, json_path);

      /* Line 8 display Addpath IDs */
      if (binfo->addpath_rx_id || binfo->addpath_tx_id)
        {
          if (json_paths)
            {
              json_object_int_add(json_path, "addpathRxId", binfo->addpath_rx_id);
              json_object_int_add(json_path, "addpathTxId", binfo->addpath_tx_id);
            }
          else
            {
              vty_out (vty, "      AddPath ID: RX %u, TX %u%s",
                       binfo->addpath_rx_id, binfo->addpath_tx_id,
                       VTY_NEWLINE);
            }
        }

      /* If we used addpath to TX a non-bestpath we need to display
       * "Advertised to" on a path-by-path basis */
      if (bgp->addpath_tx_used[afi][safi])
        {
          first = 1;

          for (ALL_LIST_ELEMENTS (bgp->peer, node, nnode, peer))
            {
              addpath_capable = bgp_addpath_encode_tx (peer, afi, safi);
              has_adj = bgp_adj_out_lookup (peer, binfo->net, binfo->addpath_tx_id);

              if ((addpath_capable && has_adj) ||
                  (!addpath_capable && has_adj && CHECK_FLAG (binfo->flags, BGP_INFO_SELECTED)))
                {
                    if (json_path && !json_adv_to)
                      json_adv_to = json_object_new_object();

                    route_vty_out_advertised_to(vty, peer, &first,
                                                "      Advertised to:",
                                                json_adv_to);
                }
            }

          if (json_path)
            {
              if (json_adv_to)
                {
                  json_object_object_add(json_path, "advertisedTo", json_adv_to);
                }
            }
          else
            {
              if (!first)
                {
	          vty_out (vty, "%s", VTY_NEWLINE);
                }
            }
        }

      /* Line 9 display Uptime */
      tbuf = time(NULL) - (bgp_clock() - binfo->uptime);
      if (json_paths)
        {
          json_last_update = json_object_new_object();
          json_object_int_add(json_last_update, "epoch", tbuf);
          json_object_string_add(json_last_update, "string", ctime(&tbuf));
          json_object_object_add(json_path, "lastUpdate", json_last_update);
        }
      else
        vty_out (vty, "      Last update: %s", ctime(&tbuf));
    }

  /* We've constructed the json object for this path, add it to the json
   * array of paths
   */
  if (json_paths)
    {
      if (json_nexthop_global || json_nexthop_ll)
        {
          json_nexthops = json_object_new_array();

          if (json_nexthop_global)
            json_object_array_add(json_nexthops, json_nexthop_global);

          if (json_nexthop_ll)
            json_object_array_add(json_nexthops, json_nexthop_ll);

          json_object_object_add(json_path, "nexthops", json_nexthops);
        }

      json_object_object_add(json_path, "peer", json_peer);
      json_object_array_add(json_paths, json_path);
    }
  else
    vty_out (vty, "%s", VTY_NEWLINE);
}

#define BGP_SHOW_HEADER_CSV "Flags, Network, Next Hop, Metric, LocPrf, Weight, Path%s"
#define BGP_SHOW_DAMP_HEADER "   Network          From             Reuse    Path%s"
#define BGP_SHOW_FLAP_HEADER "   Network          From            Flaps Duration Reuse    Path%s"

enum bgp_show_type
{
  bgp_show_type_normal,
  bgp_show_type_regexp,
  bgp_show_type_prefix_list,
  bgp_show_type_filter_list,
  bgp_show_type_route_map,
  bgp_show_type_neighbor,
  bgp_show_type_cidr_only,
  bgp_show_type_prefix_longer,
  bgp_show_type_community_all,
  bgp_show_type_community,
  bgp_show_type_community_exact,
  bgp_show_type_community_list,
  bgp_show_type_community_list_exact,
  bgp_show_type_lcommunity_all,
  bgp_show_type_lcommunity,
  bgp_show_type_lcommunity_list,
  bgp_show_type_flap_statistics,
  bgp_show_type_flap_neighbor,
  bgp_show_type_dampend_paths,
  bgp_show_type_damp_neighbor
};

static int
bgp_show_prefix_list (struct vty *vty, struct bgp *bgp,
                      const char *prefix_list_str, afi_t afi,
                      safi_t safi, enum bgp_show_type type);
static int
bgp_show_filter_list (struct vty *vty, struct bgp *bgp,
                      const char *filter, afi_t afi,
                      safi_t safi, enum bgp_show_type type);
static int
bgp_show_route_map (struct vty *vty, struct bgp *bgp,
                    const char *rmap_str, afi_t afi,
                    safi_t safi, enum bgp_show_type type);
static int
bgp_show_community_list (struct vty *vty, struct bgp *bgp,
                         const char *com, int exact,
                         afi_t afi, safi_t safi);
static int
bgp_show_prefix_longer (struct vty *vty, struct bgp *bgp,
                        const char *prefix, afi_t afi,
                        safi_t safi, enum bgp_show_type type);
static int
bgp_show_regexp (struct vty *vty, const char *regstr, afi_t afi,
		 safi_t safi, enum bgp_show_type type);
static int
bgp_show_community (struct vty *vty, struct bgp *bgp, int argc,
		    struct cmd_token **argv, int exact, afi_t afi, safi_t safi);

static int
bgp_show_table (struct vty *vty, struct bgp *bgp, struct bgp_table *table,
                enum bgp_show_type type, void *output_arg, u_char use_json)
{
  struct bgp_info *ri;
  struct bgp_node *rn;
  int header = 1;
  int display;
  unsigned long output_count;
  unsigned long total_count;
  struct prefix *p;
  char buf[BUFSIZ];
  char buf2[BUFSIZ];
  json_object *json_paths = NULL;
  int first = 1;

  if (use_json)
    {
      vty_out (vty, "{ \"vrfId\": %d, \"vrfName\": \"%s\", \"tableVersion\": %" PRId64 ", \"routerId\": \"%s\", \"routes\": { ",
	       bgp->vrf_id == VRF_UNKNOWN ? -1 : bgp->vrf_id,
	       bgp->inst_type == BGP_INSTANCE_TYPE_DEFAULT ? "Default" : bgp->name,
	       table->version, inet_ntoa (bgp->router_id));
      json_paths = json_object_new_object();
    }

  /* This is first entry point, so reset total line. */
  output_count = 0;
  total_count  = 0;

  /* Start processing of routes. */
  for (rn = bgp_table_top (table); rn; rn = bgp_route_next (rn)) 
    if (rn->info != NULL)
      {
        display = 0;
	if (!first && use_json)
	  {
	    vty_out (vty, ",");
	  }
        if (use_json)
          json_paths = json_object_new_array();
        else
          json_paths = NULL;

        for (ri = rn->info; ri; ri = ri->next)
          {
            total_count++;
            if (type == bgp_show_type_flap_statistics
                || type == bgp_show_type_flap_neighbor
                || type == bgp_show_type_dampend_paths
                || type == bgp_show_type_damp_neighbor)
              {
                if (!(ri->extra && ri->extra->damp_info))
                  continue;
              }
            if (type == bgp_show_type_regexp)
              {
                regex_t *regex = output_arg;

                if (bgp_regexec (regex, ri->attr->aspath) == REG_NOMATCH)
                  continue;
              }
            if (type == bgp_show_type_prefix_list)
              {
                struct prefix_list *plist = output_arg;

                if (prefix_list_apply (plist, &rn->p) != PREFIX_PERMIT)
                  continue;
              }
            if (type == bgp_show_type_filter_list)
              {
                struct as_list *as_list = output_arg;

                if (as_list_apply (as_list, ri->attr->aspath) != AS_FILTER_PERMIT)
                  continue;
              }
            if (type == bgp_show_type_route_map)
              {
                struct route_map *rmap = output_arg;
                struct bgp_info binfo;
                struct attr dummy_attr;
                struct attr_extra dummy_extra;
                int ret;

                dummy_attr.extra = &dummy_extra;
                bgp_attr_dup (&dummy_attr, ri->attr);

                binfo.peer = ri->peer;
                binfo.attr = &dummy_attr;

                ret = route_map_apply (rmap, &rn->p, RMAP_BGP, &binfo);
                if (ret == RMAP_DENYMATCH)
                  continue;
              }
            if (type == bgp_show_type_neighbor
                || type == bgp_show_type_flap_neighbor
                || type == bgp_show_type_damp_neighbor)
              {
                union sockunion *su = output_arg;

                if (ri->peer->su_remote == NULL || ! sockunion_same(ri->peer->su_remote, su))
                  continue;
              }
            if (type == bgp_show_type_cidr_only)
              {
                u_int32_t destination;

                destination = ntohl (rn->p.u.prefix4.s_addr);
                if (IN_CLASSC (destination) && rn->p.prefixlen == 24)
                  continue;
                if (IN_CLASSB (destination) && rn->p.prefixlen == 16)
                  continue;
                if (IN_CLASSA (destination) && rn->p.prefixlen == 8)
                  continue;
              }
            if (type == bgp_show_type_prefix_longer)
              {
                struct prefix *p = output_arg;

                if (! prefix_match (p, &rn->p))
                  continue;
              }
            if (type == bgp_show_type_community_all)
              {
                if (! ri->attr->community)
                  continue;
              }
            if (type == bgp_show_type_community)
              {
                struct community *com = output_arg;

                if (! ri->attr->community ||
                    ! community_match (ri->attr->community, com))
                  continue;
              }
            if (type == bgp_show_type_community_exact)
              {
                struct community *com = output_arg;

                if (! ri->attr->community ||
                    ! community_cmp (ri->attr->community, com))
                  continue;
              }
            if (type == bgp_show_type_community_list)
              {
                struct community_list *list = output_arg;

                if (! community_list_match (ri->attr->community, list))
                  continue;
              }
            if (type == bgp_show_type_community_list_exact)
              {
                struct community_list *list = output_arg;

                if (! community_list_exact_match (ri->attr->community, list))
                  continue;
              }
            if (type == bgp_show_type_lcommunity)
              {
                struct lcommunity *lcom = output_arg;

                if (! ri->attr->extra || ! ri->attr->extra->lcommunity ||
                    ! lcommunity_match (ri->attr->extra->lcommunity, lcom))
                  continue;
              }
            if (type == bgp_show_type_lcommunity_list)
              {
                struct community_list *list = output_arg;

                if (! ri->attr->extra ||
                    ! lcommunity_list_match (ri->attr->extra->lcommunity, list))
                  continue;
              }
            if (type == bgp_show_type_lcommunity_all)
              {
                if (! ri->attr->extra || ! ri->attr->extra->lcommunity)
                  continue;
              }
            if (type == bgp_show_type_dampend_paths
                || type == bgp_show_type_damp_neighbor)
              {
                if (! CHECK_FLAG (ri->flags, BGP_INFO_DAMPED)
                    || CHECK_FLAG (ri->flags, BGP_INFO_HISTORY))
                  continue;
              }

            if (!use_json && header)
              {
                vty_out (vty, "BGP table version is %" PRIu64 ", local router ID is %s%s", table->version, inet_ntoa (bgp->router_id), VTY_NEWLINE);
                vty_out (vty, BGP_SHOW_SCODE_HEADER, VTY_NEWLINE, VTY_NEWLINE);
                vty_out (vty, BGP_SHOW_OCODE_HEADER, VTY_NEWLINE, VTY_NEWLINE);
                if (type == bgp_show_type_dampend_paths
                    || type == bgp_show_type_damp_neighbor)
                  vty_out (vty, BGP_SHOW_DAMP_HEADER, VTY_NEWLINE);
                else if (type == bgp_show_type_flap_statistics
                         || type == bgp_show_type_flap_neighbor)
                  vty_out (vty, BGP_SHOW_FLAP_HEADER, VTY_NEWLINE);
                else
                  vty_out (vty, BGP_SHOW_HEADER, VTY_NEWLINE);
                header = 0;
              }

            if (type == bgp_show_type_dampend_paths
                || type == bgp_show_type_damp_neighbor)
              damp_route_vty_out (vty, &rn->p, ri, display, SAFI_UNICAST, use_json, json_paths);
            else if (type == bgp_show_type_flap_statistics
                     || type == bgp_show_type_flap_neighbor)
              flap_route_vty_out (vty, &rn->p, ri, display, SAFI_UNICAST, use_json, json_paths);
            else
              route_vty_out (vty, &rn->p, ri, display, SAFI_UNICAST, json_paths);
            display++;
          }

        if (display)
          {
            output_count++;
            if (use_json)
              {
                p = &rn->p;
                sprintf(buf2, "%s/%d", inet_ntop (p->family, &p->u.prefix, buf, BUFSIZ), p->prefixlen);
		vty_out (vty, "\"%s\": ", buf2);
		vty_out (vty, "%s", json_object_to_json_string (json_paths));
		json_object_free (json_paths);
		first = 0;

              }
          }
        }

  if (use_json)
    {
      json_object_free (json_paths);
      vty_out (vty, " } }%s", VTY_NEWLINE);
    }
  else
    {
      /* No route is displayed */
      if (output_count == 0)
        {
          if (type == bgp_show_type_normal)
            vty_out (vty, "No BGP prefixes displayed, %ld exist%s", total_count, VTY_NEWLINE);
        }
      else
        vty_out (vty, "%sDisplayed  %ld routes and %ld total paths%s",
                 VTY_NEWLINE, output_count, total_count, VTY_NEWLINE);
    }

  return CMD_SUCCESS;
}

static int
bgp_show (struct vty *vty, struct bgp *bgp, afi_t afi, safi_t safi,
          enum bgp_show_type type, void *output_arg, u_char use_json)
{
  struct bgp_table *table;

  if (bgp == NULL)
    {
      bgp = bgp_get_default ();
    }

  if (bgp == NULL)
    {
      if (!use_json)
        vty_out (vty, "No BGP process is configured%s", VTY_NEWLINE);
      return CMD_WARNING;
    }

  table = bgp->rib[afi][safi];

  return bgp_show_table (vty, bgp, table, type, output_arg,
                         use_json);
}

static void
bgp_show_all_instances_routes_vty (struct vty *vty, afi_t afi, safi_t safi,
                                   u_char use_json)
{
  struct listnode *node, *nnode;
  struct bgp *bgp;
  struct bgp_table *table;
  int is_first = 1;

  if (use_json)
    vty_out (vty, "{%s", VTY_NEWLINE);

  for (ALL_LIST_ELEMENTS (bm->bgp, node, nnode, bgp))
    {
      if (use_json)
        {
          if (! is_first)
            vty_out (vty, ",%s", VTY_NEWLINE);
          else
            is_first = 0;

          vty_out(vty, "\"%s\":", (bgp->inst_type == BGP_INSTANCE_TYPE_DEFAULT)
                  ? "Default" : bgp->name);
        }
      else
        {
          vty_out (vty, "%sInstance %s:%s",
                   VTY_NEWLINE,
                   (bgp->inst_type == BGP_INSTANCE_TYPE_DEFAULT)
                   ? "Default" : bgp->name,
                   VTY_NEWLINE);
        }
      table = bgp->rib[afi][safi];
      bgp_show_table (vty, bgp, table,
                      bgp_show_type_normal, NULL, use_json);

    }

  if (use_json)
    vty_out (vty, "}%s", VTY_NEWLINE);
}

/* Header of detailed BGP route information */
static void
route_vty_out_detail_header (struct vty *vty, struct bgp *bgp,
			     struct bgp_node *rn,
                             struct prefix_rd *prd, afi_t afi, safi_t safi,
                             json_object *json)
{
  struct bgp_info *ri;
  struct prefix *p;
  struct peer *peer;
  struct listnode *node, *nnode;
  char buf1[INET6_ADDRSTRLEN];
  char buf2[INET6_ADDRSTRLEN];
  int count = 0;
  int best = 0;
  int suppress = 0;
  int no_export = 0;
  int no_advertise = 0;
  int local_as = 0;
  int first = 1;
  json_object *json_adv_to = NULL;

  p = &rn->p;

  if (json)
    {
      json_object_string_add(json, "prefix", inet_ntop (p->family, &p->u.prefix, buf2, INET6_ADDRSTRLEN));
      json_object_int_add(json, "prefixlen", p->prefixlen);
    }
  else
    {
      vty_out (vty, "BGP routing table entry for %s%s%s/%d%s",
	       ((safi == SAFI_MPLS_VPN || safi == SAFI_ENCAP) ?
	       prefix_rd2str (prd, buf1, RD_ADDRSTRLEN) : ""),
	       safi == SAFI_MPLS_VPN ? ":" : "",
	       inet_ntop (p->family, &p->u.prefix, buf2, INET6_ADDRSTRLEN),
	       p->prefixlen, VTY_NEWLINE);
    }

  for (ri = rn->info; ri; ri = ri->next)
    {
      count++;
      if (CHECK_FLAG (ri->flags, BGP_INFO_SELECTED))
	{
	  best = count;
	  if (ri->extra && ri->extra->suppress)
	    suppress = 1;
	  if (ri->attr->community != NULL)
	    {
	      if (community_include (ri->attr->community, COMMUNITY_NO_ADVERTISE))
		no_advertise = 1;
	      if (community_include (ri->attr->community, COMMUNITY_NO_EXPORT))
		no_export = 1;
	      if (community_include (ri->attr->community, COMMUNITY_LOCAL_AS))
		local_as = 1;
	    }
	}
    }

  if (!json)
    {
      vty_out (vty, "Paths: (%d available", count);
      if (best)
        {
          vty_out (vty, ", best #%d", best);
          if (safi == SAFI_UNICAST)
            vty_out (vty, ", table %s",
                     (bgp->inst_type == BGP_INSTANCE_TYPE_DEFAULT)
                     ? "Default-IP-Routing-Table" : bgp->name);
        }
      else
        vty_out (vty, ", no best path");

      if (no_advertise)
        vty_out (vty, ", not advertised to any peer");
      else if (no_export)
        vty_out (vty, ", not advertised to EBGP peer");
      else if (local_as)
        vty_out (vty, ", not advertised outside local AS");

      if (suppress)
        vty_out (vty, ", Advertisements suppressed by an aggregate.");
      vty_out (vty, ")%s", VTY_NEWLINE);
    }

  /* If we are not using addpath then we can display Advertised to and that will
   * show what peers we advertised the bestpath to.  If we are using addpath
   * though then we must display Advertised to on a path-by-path basis. */
  if (!bgp->addpath_tx_used[afi][safi])
    {
      for (ALL_LIST_ELEMENTS (bgp->peer, node, nnode, peer))
        {
          if (bgp_adj_out_lookup (peer, rn, 0))
            {
              if (json && !json_adv_to)
                json_adv_to = json_object_new_object();

              route_vty_out_advertised_to(vty, peer, &first,
                                          "  Advertised to non peer-group peers:\n ",
                                          json_adv_to);
            }
        }

      if (json)
        {
          if (json_adv_to)
            {
              json_object_object_add(json, "advertisedTo", json_adv_to);
            }
        }
      else
        {
          if (first)
            vty_out (vty, "  Not advertised to any peer");
          vty_out (vty, "%s", VTY_NEWLINE);
        }
    }
}

/* Display specified route of BGP table. */
static int
bgp_show_route_in_table (struct vty *vty, struct bgp *bgp, 
                         struct bgp_table *rib, const char *ip_str,
                         afi_t afi, safi_t safi, struct prefix_rd *prd,
                         int prefix_check, enum bgp_path_type pathtype,
                         u_char use_json)
{
  int ret;
  int header;
  int display = 0;
  struct prefix match;
  struct bgp_node *rn;
  struct bgp_node *rm;
  struct bgp_info *ri;
  struct bgp_table *table;
  json_object *json = NULL;
  json_object *json_paths = NULL;

  /* Check IP address argument. */
  ret = str2prefix (ip_str, &match);
  if (! ret)
    {
      vty_out (vty, "address is malformed%s", VTY_NEWLINE);
      return CMD_WARNING;
    }

  match.family = afi2family (afi);

  if (use_json)
    {
      json = json_object_new_object();
      json_paths = json_object_new_array();
    }

  if (safi == SAFI_MPLS_VPN || safi == SAFI_ENCAP)
    {
      for (rn = bgp_table_top (rib); rn; rn = bgp_route_next (rn))
        {
          if (prd && memcmp (rn->p.u.val, prd->val, 8) != 0)
            continue;

          if ((table = rn->info) != NULL)
            {
              header = 1;

              if ((rm = bgp_node_match (table, &match)) != NULL)
                {
                  if (prefix_check && rm->p.prefixlen != match.prefixlen)
                    {
                      bgp_unlock_node (rm);
                      continue;
                    }

                  for (ri = rm->info; ri; ri = ri->next)
                    {
                      if (header)
                        {
                          route_vty_out_detail_header (vty, bgp, rm, (struct prefix_rd *)&rn->p,
                                                       AFI_IP, safi, json);
                          header = 0;
                        }
                      display++;

                      if (pathtype == BGP_PATH_ALL ||
                          (pathtype == BGP_PATH_BESTPATH && CHECK_FLAG (ri->flags, BGP_INFO_SELECTED)) ||
                          (pathtype == BGP_PATH_MULTIPATH &&
                           (CHECK_FLAG (ri->flags, BGP_INFO_MULTIPATH) || CHECK_FLAG (ri->flags, BGP_INFO_SELECTED))))
                        route_vty_out_detail (vty, bgp, &rm->p, ri, AFI_IP, safi, json_paths);
                    }

                  bgp_unlock_node (rm);
                }
            }
        }
    }
  else
    {
      header = 1;

      if ((rn = bgp_node_match (rib, &match)) != NULL)
        {
          if (! prefix_check || rn->p.prefixlen == match.prefixlen)
            {
              for (ri = rn->info; ri; ri = ri->next)
                {
                  if (header)
                    {
                      route_vty_out_detail_header (vty, bgp, rn, NULL, afi, safi, json);
                      header = 0;
                    }
                  display++;

                  if (pathtype == BGP_PATH_ALL ||
                      (pathtype == BGP_PATH_BESTPATH && CHECK_FLAG (ri->flags, BGP_INFO_SELECTED)) ||
                      (pathtype == BGP_PATH_MULTIPATH &&
                       (CHECK_FLAG (ri->flags, BGP_INFO_MULTIPATH) || CHECK_FLAG (ri->flags, BGP_INFO_SELECTED))))
                    route_vty_out_detail (vty, bgp, &rn->p, ri, afi, safi, json_paths);
                }
            }

          bgp_unlock_node (rn);
        }
    }

  if (use_json)
    {
      if (display)
        json_object_object_add(json, "paths", json_paths);

      vty_out (vty, "%s%s", json_object_to_json_string_ext(json, JSON_C_TO_STRING_PRETTY), VTY_NEWLINE);
      json_object_free(json);
    }
  else
    {
      if (!display)
        {
          vty_out (vty, "%% Network not in table%s", VTY_NEWLINE);
          return CMD_WARNING;
        }
    }

  return CMD_SUCCESS;
}

/* Display specified route of Main RIB */
static int
bgp_show_route (struct vty *vty, struct bgp *bgp, const char *ip_str,
		afi_t afi, safi_t safi, struct prefix_rd *prd,
		int prefix_check, enum bgp_path_type pathtype,
                u_char use_json)
{
  return bgp_show_route_in_table (vty, bgp, bgp->rib[afi][safi], ip_str, 
                                  afi, safi, prd, prefix_check, pathtype,
                                  use_json);
}

<<<<<<< HEAD
static int bgp_table_stats (struct vty *vty, struct bgp *bgp, afi_t afi, safi_t safi);
=======
static int
bgp_show_lcommunity (struct vty *vty, struct bgp *bgp, int argc,
                     struct cmd_token **argv, afi_t afi, safi_t safi, u_char uj)
{
  struct lcommunity *lcom;
  struct buffer *b;
  int i;
  char *str;
  int first = 0;

  b = buffer_new (1024);
  for (i = 0; i < argc; i++)
    {
      if (first)
        buffer_putc (b, ' ');
      else
        {
          if (strmatch (argv[i]->text, "<AA:BB:CC>"))
            {
              first = 1;
              buffer_putstr (b, argv[i]->arg);
            }
        }
    }
  buffer_putc (b, '\0');

  str = buffer_getstr (b);
  buffer_free (b);

  lcom = lcommunity_str2com (str);
  XFREE (MTYPE_TMP, str);
  if (! lcom)
    {
      vty_out (vty, "%% Large-community malformed: %s", VTY_NEWLINE);
      return CMD_WARNING;
    }

  return bgp_show (vty, bgp, afi, safi, bgp_show_type_lcommunity, lcom, uj);
}

static int
bgp_show_lcommunity_list (struct vty *vty, struct bgp *bgp, const char *lcom,
                          afi_t afi, safi_t safi, u_char uj)
{
  struct community_list *list;

  list = community_list_lookup (bgp_clist, lcom, LARGE_COMMUNITY_LIST_MASTER);
  if (list == NULL)
    {
      vty_out (vty, "%% %s is not a valid large-community-list name%s", lcom,
               VTY_NEWLINE);
      return CMD_WARNING;
    }

  return bgp_show (vty, bgp, afi, safi, bgp_show_type_lcommunity_list, list, uj);
}

DEFUN (show_ip_bgp_large_community_list,
       show_ip_bgp_large_community_list_cmd,
       "show [ip] bgp [<view|vrf> WORD] [<ipv4|ipv6> [<unicast|multicast|vpn|encap>]] large-community-list <(1-500)|WORD> [json]",
       SHOW_STR
       IP_STR
       BGP_STR
       BGP_INSTANCE_HELP_STR
       "Address Family\n"
       "Address Family\n"
       "Address Family modifier\n"
       "Address Family modifier\n"
       "Address Family modifier\n"
       "Address Family modifier\n"
       "Display routes matching the large-community-list\n"
       "large-community-list number\n"
       "large-community-list name\n"
       JSON_STR)
{
  char *vrf = NULL;
  afi_t afi = AFI_IP6;
  safi_t safi = SAFI_UNICAST;
  int idx = 0;

  if (argv_find (argv, argc, "ip", &idx))
    afi = AFI_IP;
  if (argv_find (argv, argc, "view", &idx) || argv_find (argv, argc, "vrf", &idx))
    vrf = argv[++idx]->arg;
  if (argv_find (argv, argc, "ipv4", &idx) || argv_find (argv, argc, "ipv6", &idx))
  {
    afi = strmatch(argv[idx]->text, "ipv6") ? AFI_IP6 : AFI_IP;
    if (argv_find (argv, argc, "unicast", &idx) || argv_find (argv, argc, "multicast", &idx))
      safi = bgp_vty_safi_from_arg (argv[idx]->text);
  }

  int uj = use_json (argc, argv);

    struct bgp *bgp = bgp_lookup_by_name (vrf);
  if (bgp == NULL)
   {
     vty_out (vty, "Can't find BGP instance %s%s", vrf, VTY_NEWLINE);
     return CMD_WARNING;
   }

  argv_find (argv, argc, "large-community-list", &idx);
  return bgp_show_lcommunity_list (vty, bgp, argv[idx+1]->arg, afi, safi, uj);
}
DEFUN (show_ip_bgp_large_community,
       show_ip_bgp_large_community_cmd,
       "show [ip] bgp [<view|vrf> WORD] [<ipv4|ipv6> [<unicast|multicast|vpn|encap>]] large-community [AA:BB:CC] [json]",
       SHOW_STR
       IP_STR
       BGP_STR
       BGP_INSTANCE_HELP_STR
       "Address Family\n"
       "Address Family\n"
       "Address Family modifier\n"
       "Address Family modifier\n"
       "Address Family modifier\n"
       "Address Family modifier\n"
       "Display routes matching the large-communities\n"
       "List of large-community numbers\n"
       JSON_STR)
{
  char *vrf = NULL;
  afi_t afi = AFI_IP6;
  safi_t safi = SAFI_UNICAST;
  int idx = 0;

  if (argv_find (argv, argc, "ip", &idx))
    afi = AFI_IP;
  if (argv_find (argv, argc, "view", &idx) || argv_find (argv, argc, "vrf", &idx))
    vrf = argv[++idx]->arg;
  if (argv_find (argv, argc, "ipv4", &idx) || argv_find (argv, argc, "ipv6", &idx))
  {
    afi = strmatch(argv[idx]->text, "ipv6") ? AFI_IP6 : AFI_IP;
    if (argv_find (argv, argc, "unicast", &idx) || argv_find (argv, argc, "multicast", &idx))
      safi = bgp_vty_safi_from_arg (argv[idx]->text);
  }

  int uj = use_json (argc, argv);

  struct bgp *bgp = bgp_lookup_by_name (vrf);
  if (bgp == NULL)
   {
     vty_out (vty, "Can't find BGP instance %s%s", vrf, VTY_NEWLINE);
     return CMD_WARNING;
   }

  argv_find (argv, argc, "large-community", &idx);
  if (strmatch(argv[idx+1]->text, "AA:BB:CC"))
    return bgp_show_lcommunity (vty, bgp, argc, argv, afi, safi, uj);
  else
    return bgp_show (vty, bgp, afi, safi, bgp_show_type_lcommunity_all, NULL, uj);
}
>>>>>>> 1e782044

/* BGP route print out function. */
DEFUN (show_ip_bgp,
       show_ip_bgp_cmd,
       "show [ip] bgp [<view|vrf> WORD] [<ipv4|ipv6> [<unicast|multicast|vpn|encap>]]\
          [<\
             cidr-only\
             |dampening <flap-statistics|dampened-paths|parameters>\
             |route-map WORD\
             |prefix-list WORD\
             |filter-list WORD\
             |statistics\
             |community [<AA:NN|local-AS|no-advertise|no-export> [exact-match]]\
             |community-list <(1-500)|WORD> [exact-match]\
             |A.B.C.D/M longer-prefixes\
             |X:X::X:X/M longer-prefixes>\
          ] [json]",
       SHOW_STR
       IP_STR
       BGP_STR
       BGP_INSTANCE_HELP_STR
       "Address Family\n"
       "Address Family\n"
       "Address Family modifier\n"
       "Address Family modifier\n"
       "Address Family modifier\n"
       "Address Family modifier\n"
       "Display only routes with non-natural netmasks\n"
       "Display detailed information about dampening\n"
       "Display flap statistics of routes\n"
       "Display paths suppressed due to dampening\n"
       "Display detail of configured dampening parameters\n"
       "Display routes matching the route-map\n"
       "A route-map to match on\n"
       "Display routes conforming to the prefix-list\n"
       "Prefix-list name\n"
       "Display routes conforming to the filter-list\n"
       "Regular expression access list name\n"
       "BGP RIB advertisement statistics\n"
       "Display routes matching the communities\n"
       COMMUNITY_AANN_STR
       "Do not send outside local AS (well-known community)\n"
       "Do not advertise to any peer (well-known community)\n"
       "Do not export to next AS (well-known community)\n"
       "Exact match of the communities\n"
       "Display routes matching the community-list\n"
       "community-list number\n"
       "community-list name\n"
       "Exact match of the communities\n"
       "IPv4 prefix\n"
       "Display route and more specific routes\n"
       "IPv6 prefix\n"
       "Display route and more specific routes\n"
       JSON_STR)
{
  vrf_id_t vrf = VRF_DEFAULT;
  afi_t afi = AFI_IP6;
  safi_t safi = SAFI_UNICAST;
  int exact_match = 0;
  enum bgp_show_type sh_type = bgp_show_type_normal;
  struct bgp *bgp = NULL;
  int idx = 0;

  idx = bgp_vty_find_and_parse_afi_safi_vrf (vty, argv, argc, idx, &afi, &safi, &vrf);
  if (!idx)
    return CMD_WARNING;

  int uj = use_json (argc, argv);
  if (uj) argc--;

  if (vrf != VRF_ALL)
    {
      bgp = bgp_lookup_by_vrf_id (vrf);
      if (bgp == NULL)
        {
          vty_out (vty, "Can't find BGP instance %s%s", argv[5]->arg, VTY_NEWLINE);
          return CMD_WARNING;
        }
    }
  else
    bgp = NULL;

  if (argv_find(argv, argc, "cidr-only", &idx))
    return bgp_show (vty, bgp, afi, safi, bgp_show_type_cidr_only, NULL, uj);

  if (argv_find(argv, argc, "dampening", &idx))
    {
      if (argv_find (argv, argc, "dampened-paths", &idx))
        return bgp_show (vty, bgp, afi, safi, bgp_show_type_dampend_paths, NULL, uj);
      else if (argv_find (argv, argc, "flap-statistics", &idx))
        return bgp_show (vty, bgp, afi, safi, bgp_show_type_flap_statistics, NULL, uj);
      else if (argv_find (argv, argc, "parameters", &idx))
        return bgp_show_dampening_parameters (vty, afi, safi);
    }

  if (argv_find(argv, argc, "prefix-list", &idx))
    return bgp_show_prefix_list (vty, bgp, argv[idx + 1]->arg, afi, safi, bgp_show_type_prefix_list);

  if (argv_find(argv, argc, "filter-list", &idx))
    return bgp_show_filter_list (vty, bgp, argv[idx + 1]->arg, afi, safi, bgp_show_type_filter_list);

  if (argv_find(argv, argc, "statistics", &idx))
    return bgp_table_stats (vty, bgp, afi, safi);

  if (argv_find(argv, argc, "route-map", &idx))
    return bgp_show_route_map (vty, bgp, argv[idx + 1]->arg, afi, safi, bgp_show_type_route_map);

  if (argv_find(argv, argc, "community", &idx))
    {
      /* show a specific community */
      if (argv_find (argv, argc, "local-AS", &idx) ||
          argv_find (argv, argc, "no-advertise", &idx) ||
          argv_find (argv, argc, "no-export", &idx))
        {
          if (argv_find (argv, argc, "exact_match", &idx))
            exact_match = 1;
          return bgp_show_community (vty, bgp, argc, argv, exact_match, afi, safi);
        }
      /* show all communities */
      else
        return bgp_show (vty, bgp, afi, safi, bgp_show_type_community_all, NULL, uj);
    }
  if (argv_find(argv, argc, "community-list", &idx))
    {
      const char *clist_number_or_name = argv[++idx]->arg;
      if (++idx < argc && strmatch (argv[idx]->arg, "exact-match"))
        exact_match = 1;
      return bgp_show_community_list (vty, bgp, clist_number_or_name, exact_match, afi, safi);
    }
  /* prefix-longer */
  if (argv_find(argv, argc, "A.B.C.D/M", &idx) || argv_find(argv, argc, "X:X::X:X/M", &idx))
    return bgp_show_prefix_longer (vty, bgp, argv[idx + 1]->arg, afi, safi, bgp_show_type_prefix_longer);

  return bgp_show (vty, bgp, afi, safi, sh_type, NULL, uj);
}

DEFUN (show_ip_bgp_route,
       show_ip_bgp_route_cmd,
       "show [ip] bgp [<view|vrf> WORD] [<ipv4|ipv6> [<unicast|multicast|vpn|encap>]]"
       "<A.B.C.D|A.B.C.D/M|X:X::X:X|X:X::X:X/M> [<bestpath|multipath>] [json]",
       SHOW_STR
       IP_STR
       BGP_STR
       BGP_INSTANCE_HELP_STR
       "Address Family\n"
       "Address Family\n"
       "Address Family modifier\n"
       "Address Family modifier\n"
       "Address Family modifier\n"
       "Address Family modifier\n"
       "Network in the BGP routing table to display\n"
       "IPv4 prefix\n"
       "Network in the BGP routing table to display\n"
       "IPv6 prefix\n"
       "Display only the bestpath\n"
       "Display only multipaths\n"
       JSON_STR)
{
  int prefix_check = 0;

  afi_t afi = AFI_IP6;
  safi_t safi = SAFI_UNICAST;
  vrf_id_t vrf = VRF_DEFAULT;;
  char *prefix = NULL;
  struct bgp *bgp = NULL;
  enum bgp_path_type path_type;
  u_char uj = use_json(argc, argv);

  int idx = 0;

  idx = bgp_vty_find_and_parse_afi_safi_vrf (vty, argv, argc, idx, &afi, &safi, &vrf);
  if (!idx)
    return CMD_WARNING;

  if (vrf != VRF_ALL)
    {
      bgp = bgp_lookup_by_vrf_id (vrf);
      if (bgp == NULL)
        {
          vty_out (vty, "Can't find BGP instance %s%s", argv[5]->arg, VTY_NEWLINE);
          return CMD_WARNING;
        }
    }
  else
    bgp = NULL;

  /* <A.B.C.D|A.B.C.D/M|X:X::X:X|X:X::X:X/M> */
  if (argv_find (argv, argc, "A.B.C.D", &idx) || argv_find (argv, argc, "X:X::X:X", &idx))
    prefix_check = 0;
  else if (argv_find (argv, argc, "A.B.C.D/M", &idx) || argv_find (argv, argc, "X:X::X:X/M", &idx))
    prefix_check = 1;

  if ((argv[idx]->type == IPV6_TKN || argv[idx]->type == IPV6_PREFIX_TKN) && afi != AFI_IP6)
  {
    vty_out (vty, "%% Cannot specify IPv6 address or prefix with IPv4 AFI%s", VTY_NEWLINE);
    return CMD_WARNING;
  }
  if ((argv[idx]->type == IPV4_TKN || argv[idx]->type == IPV4_PREFIX_TKN) && afi != AFI_IP)
  {
    vty_out (vty, "%% Cannot specify IPv4 address or prefix with IPv6 AFI%s", VTY_NEWLINE);
    return CMD_WARNING;
  }

  prefix = argv[idx]->arg;

  /* [<bestpath|multipath>] */
  if (argv_find (argv, argc, "bestpath", &idx))
    path_type = BGP_PATH_BESTPATH;
  else if (argv_find (argv, argc, "multipath", &idx))
    path_type = BGP_PATH_MULTIPATH;
  else
    path_type = BGP_PATH_ALL;

  return bgp_show_route (vty, bgp, prefix, afi, safi, NULL, prefix_check, path_type, uj);
}

DEFUN (show_ip_bgp_regexp,
       show_ip_bgp_regexp_cmd,
       "show [ip] bgp [<view|vrf> WORD] [<ipv4|ipv6> [<unicast|multicast|vpn|encap>]] regexp REGEX...",
       SHOW_STR
       IP_STR
       BGP_STR
       BGP_INSTANCE_HELP_STR
       "Address Family\n"
       "Address Family\n"
       "Address Family modifier\n"
       "Address Family modifier\n"
       "Address Family modifier\n"
       "Address Family modifier\n"
       "Display routes matching the AS path regular expression\n"
       "A regular-expression to match the BGP AS paths\n")
{
  vrf_id_t vrf = VRF_DEFAULT;
  afi_t afi = AFI_IP6;
  safi_t safi = SAFI_UNICAST;

  int idx = 0;
  idx = bgp_vty_find_and_parse_afi_safi_vrf (vty, argv, argc, idx, &afi, &safi, &vrf);
  if (!idx)
    return CMD_WARNING;

  // get index of regex
  argv_find (argv, argc, "regexp", &idx);
  idx++;

  char *regstr = argv_concat (argv, argc, idx);
  int rc = bgp_show_regexp (vty, (const char *) regstr, afi, safi, bgp_show_type_regexp);
  XFREE (MTYPE_TMP, regstr);
  return rc;
}

DEFUN (show_ip_bgp_instance_all,
       show_ip_bgp_instance_all_cmd,
       "show [ip] bgp <view|vrf> all [<ipv4|ipv6> [<unicast|multicast|vpn|encap>]] [json]",
       SHOW_STR
       IP_STR
       BGP_STR
       BGP_INSTANCE_ALL_HELP_STR
       "Address Family\n"
       "Address Family\n"
       "Address Family modifier\n"
       "Address Family modifier\n"
       "Address Family modifier\n"
       "Address Family modifier\n"
       JSON_STR)
{
  vrf_id_t vrf = VRF_DEFAULT;
  afi_t afi = AFI_IP;
  safi_t safi = SAFI_UNICAST;

  int idx = 0;
  idx = bgp_vty_find_and_parse_afi_safi_vrf (vty, argv, argc, idx, &afi, &safi, &vrf);
  if (!idx)
    return CMD_WARNING;

  int uj = use_json (argc, argv);
  if (uj) argc--;

  bgp_show_all_instances_routes_vty (vty, afi, safi, uj);
  return CMD_SUCCESS;
}

static int
bgp_show_regexp (struct vty *vty, const char *regstr, afi_t afi,
		 safi_t safi, enum bgp_show_type type)
{
  return CMD_SUCCESS;

  regex_t *regex;
  int rc;
  
  regex = bgp_regcomp (regstr);
  if (! regex)
    {
      vty_out (vty, "Can't compile regexp %s%s", regstr, VTY_NEWLINE);
      return CMD_WARNING;
    }

  rc = bgp_show (vty, NULL, afi, safi, type, regex, 0);
  bgp_regex_free (regex);
  return rc;
}

static int
bgp_show_prefix_list (struct vty *vty, struct bgp *bgp,
                      const char *prefix_list_str, afi_t afi,
		      safi_t safi, enum bgp_show_type type)
{
  struct prefix_list *plist;

  plist = prefix_list_lookup (afi, prefix_list_str);
  if (plist == NULL)
    {
      vty_out (vty, "%% %s is not a valid prefix-list name%s",
               prefix_list_str, VTY_NEWLINE);	    
      return CMD_WARNING;
    }

  return bgp_show (vty, bgp, afi, safi, type, plist, 0);
}

static int
bgp_show_filter_list (struct vty *vty, struct bgp *bgp,
                      const char *filter, afi_t afi,
		      safi_t safi, enum bgp_show_type type)
{
  struct as_list *as_list;

  as_list = as_list_lookup (filter);
  if (as_list == NULL)
    {
      vty_out (vty, "%% %s is not a valid AS-path access-list name%s", filter, VTY_NEWLINE);	    
      return CMD_WARNING;
    }

  return bgp_show (vty, bgp, afi, safi, type, as_list, 0);
}

static int
bgp_show_route_map (struct vty *vty, struct bgp *bgp,
                    const char *rmap_str, afi_t afi,
		    safi_t safi, enum bgp_show_type type)
{
  struct route_map *rmap;

  rmap = route_map_lookup_by_name (rmap_str);
  if (! rmap)
    {
      vty_out (vty, "%% %s is not a valid route-map name%s",
	       rmap_str, VTY_NEWLINE);	    
      return CMD_WARNING;
    }

  return bgp_show (vty, bgp, afi, safi, type, rmap, 0);
}

static int
bgp_show_community (struct vty *vty, struct bgp *bgp, int argc,
		    struct cmd_token **argv, int exact, afi_t afi, safi_t safi)
{
  struct community *com;
  struct buffer *b;
  int i;
  char *str;
  int first = 0;

  b = buffer_new (1024);
  for (i = 0; i < argc; i++)
    {
      if (first)
        buffer_putc (b, ' ');
      else
	{
	  if ((strcmp (argv[i]->arg, "unicast") == 0) || (strcmp (argv[i]->arg, "multicast") == 0))
	    continue;
	  first = 1;
	}
      
      buffer_putstr (b, argv[i]->arg);
    }
  buffer_putc (b, '\0');

  str = buffer_getstr (b);
  buffer_free (b);

  com = community_str2com (str);
  XFREE (MTYPE_TMP, str);
  if (! com)
    {
      vty_out (vty, "%% Community malformed: %s", VTY_NEWLINE);
      return CMD_WARNING;
    }

  return bgp_show (vty, bgp, afi, safi,
                   (exact ? bgp_show_type_community_exact :
		    bgp_show_type_community), com, 0);
}

static int
bgp_show_community_list (struct vty *vty, struct bgp *bgp,
                         const char *com, int exact,
			 afi_t afi, safi_t safi)
{
  struct community_list *list;

  list = community_list_lookup (bgp_clist, com, COMMUNITY_LIST_MASTER);
  if (list == NULL)
    {
      vty_out (vty, "%% %s is not a valid community-list name%s", com,
	       VTY_NEWLINE);
      return CMD_WARNING;
    }

  return bgp_show (vty, bgp, afi, safi,
                   (exact ? bgp_show_type_community_list_exact :
		    bgp_show_type_community_list), list, 0);
}

static int
bgp_show_prefix_longer (struct vty *vty, struct bgp *bgp,
                        const char *prefix, afi_t afi,
			safi_t safi, enum bgp_show_type type)
{
  int ret;
  struct prefix *p;

  p = prefix_new();

  ret = str2prefix (prefix, p);
  if (! ret)
    {
      vty_out (vty, "%% Malformed Prefix%s", VTY_NEWLINE);
      return CMD_WARNING;
    }

  ret = bgp_show (vty, bgp, afi, safi, type, p, 0);
  prefix_free(p);
  return ret;
}

static struct peer *
peer_lookup_in_view (struct vty *vty, struct bgp *bgp,
                     const char *ip_str, u_char use_json)
{
  int ret;
  struct peer *peer;
  union sockunion su;

  /* Get peer sockunion. */  
  ret = str2sockunion (ip_str, &su);
  if (ret < 0)
    {
      peer = peer_lookup_by_conf_if (bgp, ip_str);
      if (!peer)
        {
          peer = peer_lookup_by_hostname(bgp, ip_str);

          if (!peer)
            {
              if (use_json)
                {
                  json_object *json_no = NULL;
                  json_no = json_object_new_object();
                  json_object_string_add(json_no, "malformedAddressOrName", ip_str);
                  vty_out (vty, "%s%s", json_object_to_json_string(json_no), VTY_NEWLINE);
                  json_object_free(json_no);
                }
              else
                vty_out (vty, "%% Malformed address or name: %s%s", ip_str, VTY_NEWLINE);
              return NULL;
            }
        }
      return peer;
    }

  /* Peer structure lookup. */
  peer = peer_lookup (bgp, &su);
  if (! peer)
    {
      if (use_json)
        {
          json_object *json_no = NULL;
          json_no = json_object_new_object();
          json_object_string_add(json_no, "warning","No such neighbor");
          vty_out (vty, "%s%s", json_object_to_json_string(json_no), VTY_NEWLINE);
          json_object_free(json_no);
        }
      else
        vty_out (vty, "No such neighbor%s", VTY_NEWLINE);
      return NULL;
    }
  
  return peer;
}

enum bgp_stats
{
  BGP_STATS_MAXBITLEN = 0,
  BGP_STATS_RIB,
  BGP_STATS_PREFIXES,
  BGP_STATS_TOTPLEN,
  BGP_STATS_UNAGGREGATEABLE,
  BGP_STATS_MAX_AGGREGATEABLE,
  BGP_STATS_AGGREGATES,
  BGP_STATS_SPACE,
  BGP_STATS_ASPATH_COUNT,
  BGP_STATS_ASPATH_MAXHOPS,
  BGP_STATS_ASPATH_TOTHOPS,
  BGP_STATS_ASPATH_MAXSIZE,
  BGP_STATS_ASPATH_TOTSIZE,
  BGP_STATS_ASN_HIGHEST,
  BGP_STATS_MAX,
};

static const char *table_stats_strs[] =
{
  [BGP_STATS_PREFIXES]            = "Total Prefixes",
  [BGP_STATS_TOTPLEN]             = "Average prefix length",
  [BGP_STATS_RIB]                 = "Total Advertisements",
  [BGP_STATS_UNAGGREGATEABLE]     = "Unaggregateable prefixes",
  [BGP_STATS_MAX_AGGREGATEABLE]   = "Maximum aggregateable prefixes",
  [BGP_STATS_AGGREGATES]          = "BGP Aggregate advertisements",
  [BGP_STATS_SPACE]               = "Address space advertised",
  [BGP_STATS_ASPATH_COUNT]        = "Advertisements with paths",
  [BGP_STATS_ASPATH_MAXHOPS]      = "Longest AS-Path (hops)",
  [BGP_STATS_ASPATH_MAXSIZE]      = "Largest AS-Path (bytes)",
  [BGP_STATS_ASPATH_TOTHOPS]      = "Average AS-Path length (hops)",
  [BGP_STATS_ASPATH_TOTSIZE]      = "Average AS-Path size (bytes)",
  [BGP_STATS_ASN_HIGHEST]         = "Highest public ASN",
  [BGP_STATS_MAX] = NULL,
};

struct bgp_table_stats
{
  struct bgp_table *table;
  unsigned long long counts[BGP_STATS_MAX];
};

#if 0
#define TALLY_SIGFIG 100000
static unsigned long
ravg_tally (unsigned long count, unsigned long oldavg, unsigned long newval)
{
  unsigned long newtot = (count-1) * oldavg + (newval * TALLY_SIGFIG);
  unsigned long res = (newtot * TALLY_SIGFIG) / count;
  unsigned long ret = newtot / count;
  
  if ((res % TALLY_SIGFIG) > (TALLY_SIGFIG/2))
    return ret + 1;
  else
    return ret;
}
#endif

static int
bgp_table_stats_walker (struct thread *t)
{
  struct bgp_node *rn;
  struct bgp_node *top;
  struct bgp_table_stats *ts = THREAD_ARG (t);
  unsigned int space = 0;
  
  if (!(top = bgp_table_top (ts->table)))
    return 0;

  switch (top->p.family)
    {
      case AF_INET:
        space = IPV4_MAX_BITLEN;
        break;
      case AF_INET6:
        space = IPV6_MAX_BITLEN;
        break;
    }
    
  ts->counts[BGP_STATS_MAXBITLEN] = space;

  for (rn = top; rn; rn = bgp_route_next (rn))
    {
      struct bgp_info *ri;
      struct bgp_node *prn = bgp_node_parent_nolock (rn);
      unsigned int rinum = 0;
      
      if (rn == top)
        continue;
      
      if (!rn->info)
        continue;
      
      ts->counts[BGP_STATS_PREFIXES]++;
      ts->counts[BGP_STATS_TOTPLEN] += rn->p.prefixlen;

#if 0
      ts->counts[BGP_STATS_AVGPLEN]
        = ravg_tally (ts->counts[BGP_STATS_PREFIXES],
                      ts->counts[BGP_STATS_AVGPLEN],
                      rn->p.prefixlen);
#endif
      
      /* check if the prefix is included by any other announcements */
      while (prn && !prn->info)
        prn = bgp_node_parent_nolock (prn);
      
      if (prn == NULL || prn == top)
        {
          ts->counts[BGP_STATS_UNAGGREGATEABLE]++;
          /* announced address space */
          if (space)
            ts->counts[BGP_STATS_SPACE] += 1 << (space - rn->p.prefixlen);
        }
      else if (prn->info)
        ts->counts[BGP_STATS_MAX_AGGREGATEABLE]++;
      
      for (ri = rn->info; ri; ri = ri->next)
        {
          rinum++;
          ts->counts[BGP_STATS_RIB]++;
          
          if (ri->attr &&
              (CHECK_FLAG (ri->attr->flag,
                           ATTR_FLAG_BIT (BGP_ATTR_ATOMIC_AGGREGATE))))
            ts->counts[BGP_STATS_AGGREGATES]++;
          
          /* as-path stats */
          if (ri->attr && ri->attr->aspath)
            {
              unsigned int hops = aspath_count_hops (ri->attr->aspath);
              unsigned int size = aspath_size (ri->attr->aspath);
              as_t highest = aspath_highest (ri->attr->aspath);
              
              ts->counts[BGP_STATS_ASPATH_COUNT]++;
              
              if (hops > ts->counts[BGP_STATS_ASPATH_MAXHOPS])
                ts->counts[BGP_STATS_ASPATH_MAXHOPS] = hops;
              
              if (size > ts->counts[BGP_STATS_ASPATH_MAXSIZE])
                ts->counts[BGP_STATS_ASPATH_MAXSIZE] = size;
              
              ts->counts[BGP_STATS_ASPATH_TOTHOPS] += hops;
              ts->counts[BGP_STATS_ASPATH_TOTSIZE] += size;
#if 0
              ts->counts[BGP_STATS_ASPATH_AVGHOPS] 
                = ravg_tally (ts->counts[BGP_STATS_ASPATH_COUNT],
                              ts->counts[BGP_STATS_ASPATH_AVGHOPS],
                              hops);
              ts->counts[BGP_STATS_ASPATH_AVGSIZE]
                = ravg_tally (ts->counts[BGP_STATS_ASPATH_COUNT],
                              ts->counts[BGP_STATS_ASPATH_AVGSIZE],
                              size);
#endif
              if (highest > ts->counts[BGP_STATS_ASN_HIGHEST])
                ts->counts[BGP_STATS_ASN_HIGHEST] = highest;
            }
        }
    }
  return 0;
}

static int
bgp_table_stats (struct vty *vty, struct bgp *bgp, afi_t afi, safi_t safi)
{
  struct bgp_table_stats ts;
  unsigned int i;
  
  if (!bgp->rib[afi][safi])
    {
      vty_out (vty, "%% No RIB exist's for the AFI(%d)/SAFI(%d)%s",
	       afi, safi, VTY_NEWLINE);
      return CMD_WARNING;
    }
  
  memset (&ts, 0, sizeof (ts));
  ts.table = bgp->rib[afi][safi];
  thread_execute (bm->master, bgp_table_stats_walker, &ts, 0);

  vty_out (vty, "BGP %s RIB statistics%s%s",
           afi_safi_print (afi, safi), VTY_NEWLINE, VTY_NEWLINE);
  
  for (i = 0; i < BGP_STATS_MAX; i++)
    {
      if (!table_stats_strs[i])
        continue;
      
      switch (i)
        {
#if 0
          case BGP_STATS_ASPATH_AVGHOPS:
          case BGP_STATS_ASPATH_AVGSIZE:
          case BGP_STATS_AVGPLEN:
            vty_out (vty, "%-30s: ", table_stats_strs[i]);
            vty_out (vty, "%12.2f",
                     (float)ts.counts[i] / (float)TALLY_SIGFIG);
            break;
#endif
          case BGP_STATS_ASPATH_TOTHOPS:
          case BGP_STATS_ASPATH_TOTSIZE:
            vty_out (vty, "%-30s: ", table_stats_strs[i]);
            vty_out (vty, "%12.2f",
                     ts.counts[i] ?
                     (float)ts.counts[i] / 
                      (float)ts.counts[BGP_STATS_ASPATH_COUNT]
                     : 0);
            break;
          case BGP_STATS_TOTPLEN:
            vty_out (vty, "%-30s: ", table_stats_strs[i]);
            vty_out (vty, "%12.2f",
                     ts.counts[i] ?
                     (float)ts.counts[i] / 
                      (float)ts.counts[BGP_STATS_PREFIXES]
                     : 0);
            break;
          case BGP_STATS_SPACE:
            vty_out (vty, "%-30s: ", table_stats_strs[i]);
            vty_out (vty, "%12llu%s", ts.counts[i], VTY_NEWLINE);
            if (ts.counts[BGP_STATS_MAXBITLEN] < 9)
              break;
            vty_out (vty, "%30s: ", "%% announced ");
            vty_out (vty, "%12.2f%s", 
                     100 * (float)ts.counts[BGP_STATS_SPACE] / 
                       (float)((uint64_t)1UL << ts.counts[BGP_STATS_MAXBITLEN]),
                       VTY_NEWLINE);
            vty_out (vty, "%30s: ", "/8 equivalent ");
            vty_out (vty, "%12.2f%s", 
                     (float)ts.counts[BGP_STATS_SPACE] / 
                       (float)(1UL << (ts.counts[BGP_STATS_MAXBITLEN] - 8)),
                     VTY_NEWLINE);
            if (ts.counts[BGP_STATS_MAXBITLEN] < 25)
              break;
            vty_out (vty, "%30s: ", "/24 equivalent ");
            vty_out (vty, "%12.2f", 
                     (float)ts.counts[BGP_STATS_SPACE] / 
                       (float)(1UL << (ts.counts[BGP_STATS_MAXBITLEN] - 24)));
            break;
          default:
            vty_out (vty, "%-30s: ", table_stats_strs[i]);
            vty_out (vty, "%12llu", ts.counts[i]);
        }
        
      vty_out (vty, "%s", VTY_NEWLINE);
    }
  return CMD_SUCCESS;
}

enum bgp_pcounts
{
  PCOUNT_ADJ_IN = 0,
  PCOUNT_DAMPED,
  PCOUNT_REMOVED,
  PCOUNT_HISTORY,
  PCOUNT_STALE,
  PCOUNT_VALID,
  PCOUNT_ALL,
  PCOUNT_COUNTED,
  PCOUNT_PFCNT, /* the figure we display to users */
  PCOUNT_MAX,
};

static const char *pcount_strs[] =
{
  [PCOUNT_ADJ_IN]  = "Adj-in",
  [PCOUNT_DAMPED]  = "Damped",
  [PCOUNT_REMOVED] = "Removed",
  [PCOUNT_HISTORY] = "History",
  [PCOUNT_STALE]   = "Stale",
  [PCOUNT_VALID]   = "Valid",
  [PCOUNT_ALL]     = "All RIB",
  [PCOUNT_COUNTED] = "PfxCt counted",
  [PCOUNT_PFCNT]   = "Useable",
  [PCOUNT_MAX]     = NULL,
};

struct peer_pcounts
{
  unsigned int count[PCOUNT_MAX];
  const struct peer *peer;
  const struct bgp_table *table;
};

static int
bgp_peer_count_walker (struct thread *t)
{
  struct bgp_node *rn;
  struct peer_pcounts *pc = THREAD_ARG (t);
  const struct peer *peer = pc->peer;
  
  for (rn = bgp_table_top (pc->table); rn; rn = bgp_route_next (rn))
    {
      struct bgp_adj_in *ain;
      struct bgp_info *ri;
      
      for (ain = rn->adj_in; ain; ain = ain->next)
        if (ain->peer == peer)
          pc->count[PCOUNT_ADJ_IN]++;

      for (ri = rn->info; ri; ri = ri->next)
        {
          char buf[SU_ADDRSTRLEN];
          
          if (ri->peer != peer)
            continue;
          
          pc->count[PCOUNT_ALL]++;
          
          if (CHECK_FLAG (ri->flags, BGP_INFO_DAMPED))
            pc->count[PCOUNT_DAMPED]++;
          if (CHECK_FLAG (ri->flags, BGP_INFO_HISTORY))
            pc->count[PCOUNT_HISTORY]++;
          if (CHECK_FLAG (ri->flags, BGP_INFO_REMOVED))
            pc->count[PCOUNT_REMOVED]++;
          if (CHECK_FLAG (ri->flags, BGP_INFO_STALE))
            pc->count[PCOUNT_STALE]++;
          if (CHECK_FLAG (ri->flags, BGP_INFO_VALID))
            pc->count[PCOUNT_VALID]++;
          if (!CHECK_FLAG (ri->flags, BGP_INFO_UNUSEABLE))
            pc->count[PCOUNT_PFCNT]++;
          
          if (CHECK_FLAG (ri->flags, BGP_INFO_COUNTED))
            {
              pc->count[PCOUNT_COUNTED]++;
              if (CHECK_FLAG (ri->flags, BGP_INFO_UNUSEABLE))
                zlog_warn ("%s [pcount] %s/%d is counted but flags 0x%x",
                           peer->host,
                           inet_ntop(rn->p.family, &rn->p.u.prefix,
                                     buf, SU_ADDRSTRLEN),
                           rn->p.prefixlen,
                           ri->flags);
            }
          else
            {
              if (!CHECK_FLAG (ri->flags, BGP_INFO_UNUSEABLE))
                zlog_warn ("%s [pcount] %s/%d not counted but flags 0x%x",
                           peer->host,
                           inet_ntop(rn->p.family, &rn->p.u.prefix,
                                     buf, SU_ADDRSTRLEN),
                           rn->p.prefixlen,
                           ri->flags);
            }
        }
    }
  return 0;
}

static int
bgp_peer_counts (struct vty *vty, struct peer *peer, afi_t afi, safi_t safi, u_char use_json)
{
  struct peer_pcounts pcounts = { .peer = peer };
  unsigned int i;
  json_object *json = NULL;
  json_object *json_loop = NULL;

  if (use_json)
    {
      json = json_object_new_object();
      json_loop = json_object_new_object();
    }
  
  if (!peer || !peer->bgp || !peer->afc[afi][safi]
      || !peer->bgp->rib[afi][safi])
    {
      if (use_json)
        {
          json_object_string_add(json, "warning", "No such neighbor or address family");
          vty_out (vty, "%s%s", json_object_to_json_string(json), VTY_NEWLINE);
          json_object_free(json);
        }
      else
        vty_out (vty, "%% No such neighbor or address family%s", VTY_NEWLINE);

      return CMD_WARNING;
    }
  
  memset (&pcounts, 0, sizeof(pcounts));
  pcounts.peer = peer;
  pcounts.table = peer->bgp->rib[afi][safi];
  
  /* in-place call via thread subsystem so as to record execution time
 *    * stats for the thread-walk (i.e. ensure this can't be blamed on
 *       * on just vty_read()).
 *          */
  thread_execute (bm->master, bgp_peer_count_walker, &pcounts, 0);

  if (use_json)
    {
      json_object_string_add(json, "prefixCountsFor", peer->host);
      json_object_string_add(json, "multiProtocol", afi_safi_print (afi, safi));
      json_object_int_add(json, "pfxCounter", peer->pcount[afi][safi]);

      for (i = 0; i < PCOUNT_MAX; i++)
        json_object_int_add(json_loop, pcount_strs[i], pcounts.count[i]);

      json_object_object_add(json, "ribTableWalkCounters", json_loop);

      if (pcounts.count[PCOUNT_PFCNT] != peer->pcount[afi][safi])
        {
          json_object_string_add(json, "pfxctDriftFor", peer->host);
          json_object_string_add(json, "recommended", "Please report this bug, with the above command output");
        }
      vty_out (vty, "%s%s", json_object_to_json_string(json), VTY_NEWLINE);
      json_object_free(json);
    }
  else
    {

      if (peer->hostname && bgp_flag_check(peer->bgp, BGP_FLAG_SHOW_HOSTNAME))
        {
          vty_out (vty, "Prefix counts for %s/%s, %s%s",
                   peer->hostname, peer->host, afi_safi_print (afi, safi),
                   VTY_NEWLINE);
        }
      else
        {
          vty_out (vty, "Prefix counts for %s, %s%s",
                   peer->host, afi_safi_print (afi, safi), VTY_NEWLINE);
        }

      vty_out (vty, "PfxCt: %ld%s", peer->pcount[afi][safi], VTY_NEWLINE);
      vty_out (vty, "%sCounts from RIB table walk:%s%s",
               VTY_NEWLINE, VTY_NEWLINE, VTY_NEWLINE);

      for (i = 0; i < PCOUNT_MAX; i++)
        vty_out (vty, "%20s: %-10d%s", pcount_strs[i], pcounts.count[i], VTY_NEWLINE);

      if (pcounts.count[PCOUNT_PFCNT] != peer->pcount[afi][safi])
        {
          vty_out (vty, "%s [pcount] PfxCt drift!%s",
                   peer->host, VTY_NEWLINE);
          vty_out (vty, "Please report this bug, with the above command output%s",
                   VTY_NEWLINE);
        }
    }
               
  return CMD_SUCCESS;
}

DEFUN (show_ip_bgp_instance_neighbor_prefix_counts,
       show_ip_bgp_instance_neighbor_prefix_counts_cmd,
       "show [ip] bgp [<view|vrf> WORD] [<ipv4|ipv6> [<unicast|multicast|vpn|encap>]] "
       "neighbors <A.B.C.D|X:X::X:X|WORD> prefix-counts [json]",
       SHOW_STR
       IP_STR
       BGP_STR
       BGP_INSTANCE_HELP_STR
       "Address Family\n"
       "Address Family\n"
       "Address Family modifier\n"
       "Address Family modifier\n"
       "Address Family modifier\n"
       "Address Family modifier\n"
       "Detailed information on TCP and BGP neighbor connections\n"
       "Neighbor to display information about\n"
       "Neighbor to display information about\n"
       "Neighbor on BGP configured interface\n"
       "Display detailed prefix count information\n"
       JSON_STR)
{
  vrf_id_t vrf = VRF_DEFAULT;
  afi_t afi = AFI_IP6;
  safi_t safi = SAFI_UNICAST;
  struct peer *peer;
  int idx = 0;
  struct bgp *bgp = NULL;

  idx = bgp_vty_find_and_parse_afi_safi_vrf (vty, argv, argc, idx, &afi, &safi, &vrf);
  if (!idx)
    return CMD_WARNING;

  int uj = use_json (argc, argv);
  if (uj) argc--;

  if (vrf != VRF_ALL)
    {
      bgp = bgp_lookup_by_vrf_id (vrf);
      if (bgp == NULL)
        {
          if (uj)
            {
              json_object *json_no = NULL;
              json_no = json_object_new_object();
              json_object_string_add(json_no, "warning", "Can't find BGP view");
              vty_out (vty, "%s%s", json_object_to_json_string(json_no), VTY_NEWLINE);
              json_object_free(json_no);
            }
          else
            vty_out (vty, "Can't find BGP instance %s%s", argv[5]->arg, VTY_NEWLINE);
          return CMD_WARNING;
        }
    }
  else
    bgp = NULL;

  argv_find (argv, argc, "neighbors", &idx);
  peer = peer_lookup_in_view (vty, bgp, argv[idx+1]->arg, uj);
  if (! peer)
    return CMD_WARNING;

  return bgp_peer_counts (vty, peer, AFI_IP, SAFI_UNICAST, uj);
}

#ifdef KEEP_OLD_VPN_COMMANDS
DEFUN (show_ip_bgp_vpn_neighbor_prefix_counts,
       show_ip_bgp_vpn_neighbor_prefix_counts_cmd,
       "show [ip] bgp <vpnv4|vpnv6> all neighbors <A.B.C.D|X:X::X:X|WORD> prefix-counts [json]",
       SHOW_STR
       IP_STR
       BGP_STR
       BGP_VPNVX_HELP_STR
       "Display information about all VPNv4 NLRIs\n"
       "Detailed information on TCP and BGP neighbor connections\n"
       "Neighbor to display information about\n"
       "Neighbor to display information about\n"
       "Neighbor on BGP configured interface\n"
       "Display detailed prefix count information\n"
       JSON_STR)
{
  int idx_peer = 6;
  struct peer *peer;
  u_char uj = use_json(argc, argv);

  peer = peer_lookup_in_view (vty, NULL, argv[idx_peer]->arg, uj);
  if (! peer)
    return CMD_WARNING;
  
  return bgp_peer_counts (vty, peer, AFI_IP, SAFI_MPLS_VPN, uj);
}

DEFUN (show_ip_bgp_vpn_all_route_prefix,
       show_ip_bgp_vpn_all_route_prefix_cmd,
       "show [ip] bgp <vpnv4|vpnv6> all <A.B.C.D|A.B.C.D/M> [json]",
       SHOW_STR
       IP_STR
       BGP_STR
       BGP_VPNVX_HELP_STR
       "Display information about all VPNv4 NLRIs\n"
       "Network in the BGP routing table to display\n"
       "Network in the BGP routing table to display\n"
       JSON_STR)
{
  int idx = 0;
  char *network = NULL;
  network = argv_find (argv, argc, "A.B.C.D", &idx) ? argv[idx]->arg : NULL;
  network = argv_find (argv, argc, "A.B.C.D/M", &idx) ? argv[idx]->arg : NULL;
  return bgp_show_route (vty, NULL, network, AFI_IP, SAFI_MPLS_VPN, NULL, 0, BGP_PATH_ALL, use_json(argc, argv));
}
#endif /* KEEP_OLD_VPN_COMMANDS */

static void
show_adj_route (struct vty *vty, struct peer *peer, afi_t afi, safi_t safi,
                int in, const char *rmap_name, u_char use_json, json_object *json)
{
  struct bgp_table *table;
  struct bgp_adj_in *ain;
  struct bgp_adj_out *adj;
  unsigned long output_count;
  unsigned long filtered_count;
  struct bgp_node *rn;
  int header1 = 1;
  struct bgp *bgp;
  int header2 = 1;
  struct attr attr;
  struct attr_extra extra;
  int ret;
  struct update_subgroup *subgrp;
  json_object *json_scode = NULL;
  json_object *json_ocode = NULL;
  json_object *json_ar = NULL;
  struct peer_af *paf;

  if (use_json)
    {
      json_scode = json_object_new_object();
      json_ocode = json_object_new_object();
      json_ar = json_object_new_object();

      json_object_string_add(json_scode, "suppressed", "s");
      json_object_string_add(json_scode, "damped", "d");
      json_object_string_add(json_scode, "history", "h");
      json_object_string_add(json_scode, "valid", "*");
      json_object_string_add(json_scode, "best", ">");
      json_object_string_add(json_scode, "multipath", "=");
      json_object_string_add(json_scode, "internal", "i");
      json_object_string_add(json_scode, "ribFailure", "r");
      json_object_string_add(json_scode, "stale", "S");
      json_object_string_add(json_scode, "removed", "R");

      json_object_string_add(json_ocode, "igp", "i");
      json_object_string_add(json_ocode, "egp", "e");
      json_object_string_add(json_ocode, "incomplete", "?");
    }

  bgp = peer->bgp;

  if (! bgp)
    {
      if (use_json)
        {
          json_object_string_add(json, "alert", "no BGP");
          vty_out (vty, "%s%s", json_object_to_json_string(json), VTY_NEWLINE);
          json_object_free(json);
        }
      else
        vty_out (vty, "%% No bgp%s", VTY_NEWLINE);
      return;
    }

  table = bgp->rib[afi][safi];

  output_count = filtered_count = 0;
  subgrp = peer_subgroup(peer, afi, safi);

  if (!in && subgrp && CHECK_FLAG (subgrp->sflags, SUBGRP_STATUS_DEFAULT_ORIGINATE))
    {
      if (use_json)
        {
          json_object_int_add(json, "bgpTableVersion", table->version);
          json_object_string_add(json, "bgpLocalRouterId", inet_ntoa (bgp->router_id));
          json_object_object_add(json, "bgpStatusCodes", json_scode);
          json_object_object_add(json, "bgpOriginCodes", json_ocode);
          json_object_string_add(json, "bgpOriginatingDefaultNetwork", "0.0.0.0");
        }
      else
        {
          vty_out (vty, "BGP table version is %" PRIu64 ", local router ID is %s%s", table->version, inet_ntoa (bgp->router_id), VTY_NEWLINE);
          vty_out (vty, BGP_SHOW_SCODE_HEADER, VTY_NEWLINE, VTY_NEWLINE);
          vty_out (vty, BGP_SHOW_OCODE_HEADER, VTY_NEWLINE, VTY_NEWLINE);

          vty_out (vty, "Originating default network 0.0.0.0%s%s",
                   VTY_NEWLINE, VTY_NEWLINE);
        }
      header1 = 0;
    }

  attr.extra = &extra;
  for (rn = bgp_table_top (table); rn; rn = bgp_route_next (rn))
    {
      if (in)
        {
          for (ain = rn->adj_in; ain; ain = ain->next)
            {
              if (ain->peer == peer)
                {
                  if (header1)
                    {
                      if (use_json)
                        {
                          json_object_int_add(json, "bgpTableVersion", 0);
                          json_object_string_add(json, "bgpLocalRouterId", inet_ntoa (bgp->router_id));
                          json_object_object_add(json, "bgpStatusCodes", json_scode);
                          json_object_object_add(json, "bgpOriginCodes", json_ocode);
                        }
                      else
                        {
                          vty_out (vty, "BGP table version is 0, local router ID is %s%s", inet_ntoa (bgp->router_id), VTY_NEWLINE);
                          vty_out (vty, BGP_SHOW_SCODE_HEADER, VTY_NEWLINE, VTY_NEWLINE);
                          vty_out (vty, BGP_SHOW_OCODE_HEADER, VTY_NEWLINE, VTY_NEWLINE);
                        }
                      header1 = 0;
                    }
                  if (header2)
                    {
                      if (!use_json)
                        vty_out (vty, BGP_SHOW_HEADER, VTY_NEWLINE);
                      header2 = 0;
                    }
                  if (ain->attr)
                    {
                      bgp_attr_dup(&attr, ain->attr);
                      if (bgp_input_modifier(peer, &rn->p, &attr, afi, safi, rmap_name) != RMAP_DENY)
                        {
                          route_vty_out_tmp (vty, &rn->p, &attr, safi, use_json, json_ar);
                          output_count++;
                        }
                      else
                        filtered_count++;
                    }
                }
            }
        }
      else
        {
          for (adj = rn->adj_out; adj; adj = adj->next)
            SUBGRP_FOREACH_PEER(adj->subgroup, paf)
              if (paf->peer == peer)
                {
                  if (header1)
                    {
                      if (use_json)
                        {
                          json_object_int_add(json, "bgpTableVersion", table->version);
                          json_object_string_add(json, "bgpLocalRouterId", inet_ntoa (bgp->router_id));
                          json_object_object_add(json, "bgpStatusCodes", json_scode);
                          json_object_object_add(json, "bgpOriginCodes", json_ocode);
                        }
                      else
                        {
                          vty_out (vty, "BGP table version is %" PRIu64 ", local router ID is %s%s", table->version,
                                   inet_ntoa (bgp->router_id), VTY_NEWLINE);
                          vty_out (vty, BGP_SHOW_SCODE_HEADER, VTY_NEWLINE, VTY_NEWLINE);
                          vty_out (vty, BGP_SHOW_OCODE_HEADER, VTY_NEWLINE, VTY_NEWLINE);
                        }
                      header1 = 0;
                    }

                  if (header2)
                    {
                      if (!use_json)
                        vty_out (vty, BGP_SHOW_HEADER, VTY_NEWLINE);
                      header2 = 0;
                    }

                  if (adj->attr)
                    {
                      bgp_attr_dup(&attr, adj->attr);
                      ret = bgp_output_modifier(peer, &rn->p, &attr, afi, safi, rmap_name);
                      if (ret != RMAP_DENY)
                        {
                          route_vty_out_tmp (vty, &rn->p, &attr, safi, use_json, json_ar);
                          output_count++;
                        }
                      else
                        filtered_count++;
                    }
                }
        }
    }
  if (use_json)
    json_object_object_add(json, "advertisedRoutes", json_ar);

  if (output_count != 0)
    {
      if (use_json)
        json_object_int_add(json, "totalPrefixCounter", output_count);
      else
        vty_out (vty, "%sTotal number of prefixes %ld%s",
                 VTY_NEWLINE, output_count, VTY_NEWLINE);
    }
  if (use_json)
    {
      vty_out (vty, "%s%s", json_object_to_json_string(json), VTY_NEWLINE);
      json_object_free(json);
    }

}

static int
peer_adj_routes (struct vty *vty, struct peer *peer, afi_t afi, safi_t safi,
                 int in, const char *rmap_name, u_char use_json)
{
  json_object *json = NULL;

  if (use_json)
    json = json_object_new_object();

  if (!peer || !peer->afc[afi][safi])
    {
      if (use_json)
        {
          json_object_string_add(json, "warning", "No such neighbor or address family");
          vty_out (vty, "%s%s", json_object_to_json_string(json), VTY_NEWLINE);
          json_object_free(json);
        }
      else
        vty_out (vty, "%% No such neighbor or address family%s", VTY_NEWLINE);

      return CMD_WARNING;
    }

  if (in && !CHECK_FLAG(peer->af_flags[afi][safi], PEER_FLAG_SOFT_RECONFIG))
    {
      if (use_json)
        {
          json_object_string_add(json, "warning", "Inbound soft reconfiguration not enabled");
          vty_out (vty, "%s%s", json_object_to_json_string(json), VTY_NEWLINE);
          json_object_free(json);
        }
      else
        vty_out (vty, "%% Inbound soft reconfiguration not enabled%s", VTY_NEWLINE);

      return CMD_WARNING;
    }

  show_adj_route (vty, peer, afi, safi, in, rmap_name, use_json, json);

  return CMD_SUCCESS;
}

DEFUN (show_ip_bgp_instance_neighbor_advertised_route,
       show_ip_bgp_instance_neighbor_advertised_route_cmd,
<<<<<<< HEAD
       "show [ip] bgp [<view|vrf> WORD] [<ipv4|ipv6> [<unicast|multicast|vpn|encap>]] "
       "neighbors <A.B.C.D|X:X::X:X|WORD> [<received-routes|advertised-routes> [route-map WORD]] [json]",
=======
       "show [ip] bgp [<view|vrf> WORD] [<ipv4 [<unicast|multicast>]|ipv6 [<unicast|multicast>]|encap [unicast]|vpnv4 [unicast]>] neighbors <A.B.C.D|X:X::X:X|WORD> <received-routes|advertised-routes> [route-map WORD] [json]",
>>>>>>> 1e782044
       SHOW_STR
       IP_STR
       BGP_STR
       BGP_INSTANCE_HELP_STR
       "Address Family\n"
       "Address Family\n"
       "Address Family modifier\n"
       "Address Family modifier\n"
       "Address Family modifier\n"
       "Address Family modifier\n"
       "Detailed information on TCP and BGP neighbor connections\n"
       "Neighbor to display information about\n"
       "Neighbor to display information about\n"
       "Neighbor on BGP configured interface\n"
       "Display the received routes from neighbor\n"
       "Display the routes advertised to a BGP neighbor\n"
       "Route-map to modify the attributes\n"
       "Name of the route map\n"
       JSON_STR)
{
  vrf_id_t vrf = VRF_DEFAULT;
  afi_t afi = AFI_IP6;
  safi_t safi = SAFI_UNICAST;
  char *rmap_name = NULL;
  char *peerstr = NULL;
  int rcvd = 0;
  struct bgp *bgp = NULL;
  struct peer *peer;

  int idx = 0;

  idx = bgp_vty_find_and_parse_afi_safi_vrf (vty, argv, argc, idx, &afi, &safi, &vrf);
  if (!idx)
    return CMD_WARNING;

  int uj = use_json (argc, argv);
  if (uj) argc--;

  if (vrf != VRF_ALL)
    {
      bgp = bgp_lookup_by_vrf_id (vrf);
      if (bgp == NULL)
        {
          if (uj)
            {
              json_object *json_no = NULL;
              json_no = json_object_new_object();
              json_object_string_add(json_no, "warning", "Can't find BGP view");
              vty_out (vty, "%s%s", json_object_to_json_string(json_no), VTY_NEWLINE);
              json_object_free(json_no);
            }
          else
            vty_out (vty, "Can't find BGP instance %s%s", argv[5]->arg, VTY_NEWLINE);
          return CMD_WARNING;
        }
    }
  else
    bgp = NULL;

  /* neighbors <A.B.C.D|X:X::X:X|WORD> */
  argv_find (argv, argc, "neighbors", &idx);
  peerstr = argv[++idx]->arg;

  peer = peer_lookup_in_view (vty, bgp, peerstr, uj);
  if (! peer) 
    return CMD_WARNING;

  if (argv_find (argv, argc, "received-routes", &idx))
    rcvd = 1;
  if (argv_find (argv, argc, "advertised-routes", &idx))
    rcvd = 0;
  if (argv_find (argv, argc, "route-map", &idx))
    rmap_name = argv[++idx]->arg;

  return peer_adj_routes (vty, peer, afi, safi, rcvd, rmap_name, uj);
}

DEFUN (show_ip_bgp_neighbor_received_prefix_filter,
       show_ip_bgp_neighbor_received_prefix_filter_cmd,
       "show [ip] bgp [<ipv4|ipv6> [unicast]] neighbors <A.B.C.D|X:X::X:X|WORD> received prefix-filter [json]",
       SHOW_STR
       IP_STR
       BGP_STR
       "Address Family\n"
       "Address Family\n"
       "Address Family modifier\n"
       "Detailed information on TCP and BGP neighbor connections\n"
       "Neighbor to display information about\n"
       "Neighbor to display information about\n"
       "Neighbor on BGP configured interface\n"
       "Display information received from a BGP neighbor\n"
       "Display the prefixlist filter\n"
       JSON_STR)
{
  afi_t afi = AFI_IP6;
  safi_t safi = SAFI_UNICAST;
  char *peerstr = NULL;

  char name[BUFSIZ];
  union sockunion su;
  struct peer *peer;
  int count, ret;

  int idx = 0;

  /* show [ip] bgp */
  if (argv_find (argv, argc, "ip", &idx))
    afi = AFI_IP;
  /* [<ipv4|ipv6> [unicast]] */
  if (argv_find (argv, argc, "ipv4", &idx))
    afi = AFI_IP;
  if (argv_find (argv, argc, "ipv6", &idx))
    afi = AFI_IP6;
  /* neighbors <A.B.C.D|X:X::X:X|WORD> */
  argv_find (argv, argc, "neighbors", &idx);
  peerstr = argv[++idx]->arg;

  u_char uj = use_json(argc, argv);

  ret = str2sockunion (peerstr, &su);
  if (ret < 0)
    {
      peer = peer_lookup_by_conf_if (NULL, peerstr);
      if (! peer)
        {
          if (uj)
            vty_out (vty, "{}%s", VTY_NEWLINE);
          else
            vty_out (vty, "%% Malformed address or name: %s%s", peerstr, VTY_NEWLINE);
          return CMD_WARNING;
        }
    }
  else
    {
      peer = peer_lookup (NULL, &su);
      if (! peer)
        {
          if (uj)
            vty_out (vty, "{}%s", VTY_NEWLINE);
          else
            vty_out (vty, "No peer%s", VTY_NEWLINE);
          return CMD_WARNING;
        }
    }

  sprintf (name, "%s.%d.%d", peer->host, afi, safi);
  count =  prefix_bgp_show_prefix_list (NULL, afi, name, uj);
  if (count)
    {
      if (!uj)
        vty_out (vty, "Address Family: %s%s", afi_safi_print(afi, safi), VTY_NEWLINE);
      prefix_bgp_show_prefix_list (vty, afi, name, uj);
    }
  else
    {
      if (uj)
        vty_out (vty, "{}%s", VTY_NEWLINE);
      else
        vty_out (vty, "No functional output%s", VTY_NEWLINE);
    }

  return CMD_SUCCESS;
}

static int
bgp_show_neighbor_route (struct vty *vty, struct peer *peer, afi_t afi,
			 safi_t safi, enum bgp_show_type type, u_char use_json)
{
  if (! peer || ! peer->afc[afi][safi])
    {
      if (use_json)
        {
          json_object *json_no = NULL;
          json_no = json_object_new_object();
          json_object_string_add(json_no, "warning", "No such neighbor or address family");
          vty_out (vty, "%s%s", json_object_to_json_string(json_no), VTY_NEWLINE);
          json_object_free(json_no);
        }
      else
        vty_out (vty, "%% No such neighbor or address family%s", VTY_NEWLINE);
      return CMD_WARNING;
    }

  return bgp_show (vty, peer->bgp, afi, safi, type, &peer->su, use_json);
}

DEFUN (show_ip_bgp_neighbor_routes,
       show_ip_bgp_neighbor_routes_cmd,
       "show [ip] bgp [<view|vrf> WORD] [<ipv4|ipv6> [<unicast|multicast|vpn|encap>]] "
       "neighbors <A.B.C.D|X:X::X:X|WORD> <flap-statistics|dampened-routes|routes> [json]",
       SHOW_STR
       IP_STR
       BGP_STR
       BGP_INSTANCE_HELP_STR
       "Address Family\n"
       "Address Family\n"
       "Address Family modifier\n"
       "Address Family modifier\n"
       "Address Family modifier\n"
       "Address Family modifier\n"
       "Detailed information on TCP and BGP neighbor connections\n"
       "Neighbor to display information about\n"
       "Neighbor to display information about\n"
       "Neighbor on BGP configured interface\n"
       "Display flap statistics of the routes learned from neighbor\n"
       "Display the dampened routes received from neighbor\n"
       "Display routes learned from neighbor\n"
       JSON_STR)
{
  vrf_id_t vrf = VRF_DEFAULT;
  char *peerstr = NULL;
  struct bgp *bgp = NULL;
  afi_t afi = AFI_IP6;
  safi_t safi = SAFI_UNICAST;
  struct peer *peer;
  enum bgp_show_type sh_type = bgp_show_type_neighbor;

  int idx = 0;

  idx = bgp_vty_find_and_parse_afi_safi_vrf (vty, argv, argc, idx, &afi, &safi, &vrf);
  if (!idx)
    return CMD_WARNING;

  int uj = use_json (argc, argv);
  if (uj) argc--;

  if (vrf != VRF_ALL)
    {
      bgp = bgp_lookup_by_vrf_id (vrf);
      if (bgp == NULL)
        {
          if (uj)
            {
              json_object *json_no = NULL;
              json_no = json_object_new_object();
              json_object_string_add(json_no, "warning", "Can't find BGP view");
              vty_out (vty, "%s%s", json_object_to_json_string(json_no), VTY_NEWLINE);
              json_object_free(json_no);
            }
          else
            vty_out (vty, "Can't find BGP instance %s%s", argv[5]->arg, VTY_NEWLINE);
          return CMD_WARNING;
        }
    }
  else
    bgp = NULL;

  /* neighbors <A.B.C.D|X:X::X:X|WORD> */
  argv_find (argv, argc, "neighbors", &idx);
  peerstr = argv[++idx]->arg;

  peer = peer_lookup_in_view (vty, bgp, peerstr, uj);
  if (! peer)
    {
      vty_out (vty, "No such neighbor%s", VTY_NEWLINE);
      return CMD_WARNING;
    }

  if (argv_find (argv, argc, "flap-statistics", &idx))
    sh_type = bgp_show_type_flap_neighbor;
  else if (argv_find (argv, argc, "dampened-routes", &idx))
    sh_type = bgp_show_type_damp_neighbor;
  else if (argv_find (argv, argc, "routes", &idx))
    sh_type = bgp_show_type_neighbor;

  return bgp_show_neighbor_route (vty, peer, afi, safi, sh_type, uj);
}

struct bgp_table *bgp_distance_table[AFI_MAX][SAFI_MAX];

struct bgp_distance
{
  /* Distance value for the IP source prefix. */
  u_char distance;

  /* Name of the access-list to be matched. */
  char *access_list;
};

static struct bgp_distance *
bgp_distance_new (void)
{
  return XCALLOC (MTYPE_BGP_DISTANCE, sizeof (struct bgp_distance));
}

static void
bgp_distance_free (struct bgp_distance *bdistance)
{
  XFREE (MTYPE_BGP_DISTANCE, bdistance);
}

static int
bgp_distance_set (struct vty *vty, const char *distance_str, 
                  const char *ip_str, const char *access_list_str)
{
  int ret;
  afi_t afi;
  safi_t safi;
  struct prefix p;
  u_char distance;
  struct bgp_node *rn;
  struct bgp_distance *bdistance;

  afi = bgp_node_afi (vty);
  safi = bgp_node_safi (vty);

  ret = str2prefix (ip_str, &p);
  if (ret == 0)
    {
      vty_out (vty, "Malformed prefix%s", VTY_NEWLINE);
      return CMD_WARNING;
    }

  distance = atoi (distance_str);

  /* Get BGP distance node. */
  rn = bgp_node_get (bgp_distance_table[afi][safi], (struct prefix *) &p);
  if (rn->info)
    {
      bdistance = rn->info;
      bgp_unlock_node (rn);
    }
  else
    {
      bdistance = bgp_distance_new ();
      rn->info = bdistance;
    }

  /* Set distance value. */
  bdistance->distance = distance;

  /* Reset access-list configuration. */
  if (bdistance->access_list)
    {
      XFREE(MTYPE_AS_LIST, bdistance->access_list);
      bdistance->access_list = NULL;
    }
  if (access_list_str)
    bdistance->access_list = XSTRDUP(MTYPE_AS_LIST, access_list_str);

  return CMD_SUCCESS;
}

static int
bgp_distance_unset (struct vty *vty, const char *distance_str, 
                    const char *ip_str, const char *access_list_str)
{
  int ret;
  afi_t afi;
  safi_t safi;
  struct prefix p;
  int distance;
  struct bgp_node *rn;
  struct bgp_distance *bdistance;

  afi = bgp_node_afi (vty);
  safi = bgp_node_safi (vty);

  ret = str2prefix (ip_str, &p);
  if (ret == 0)
    {
      vty_out (vty, "Malformed prefix%s", VTY_NEWLINE);
      return CMD_WARNING;
    }

  rn = bgp_node_lookup (bgp_distance_table[afi][safi], (struct prefix *)&p);
  if (! rn)
    {
      vty_out (vty, "Can't find specified prefix%s", VTY_NEWLINE);
      return CMD_WARNING;
    }

  bdistance = rn->info;
  distance = atoi(distance_str);

  if (bdistance->distance != distance)
    {
       vty_out (vty, "Distance does not match configured%s", VTY_NEWLINE);
       return CMD_WARNING;
    }

  if (bdistance->access_list)
    XFREE(MTYPE_AS_LIST, bdistance->access_list);
  bgp_distance_free (bdistance);

  rn->info = NULL;
  bgp_unlock_node (rn);
  bgp_unlock_node (rn);

  return CMD_SUCCESS;
}

/* Apply BGP information to distance method. */
u_char
bgp_distance_apply (struct prefix *p, struct bgp_info *rinfo, afi_t afi,
		    safi_t safi, struct bgp *bgp)
{
  struct bgp_node *rn;
  struct prefix q;
  struct peer *peer;
  struct bgp_distance *bdistance;
  struct access_list *alist;
  struct bgp_static *bgp_static;

  if (! bgp)
    return 0;

  peer = rinfo->peer;

  /* Check source address. */
  sockunion2hostprefix (&peer->su, &q);
  rn = bgp_node_match (bgp_distance_table[afi][safi], &q);
  if (rn)
    {
      bdistance = rn->info;
      bgp_unlock_node (rn);

      if (bdistance->access_list)
	{
	  alist = access_list_lookup (afi, bdistance->access_list);
	  if (alist && access_list_apply (alist, p) == FILTER_PERMIT)
	    return bdistance->distance;
	}
      else
	return bdistance->distance;
    }

  /* Backdoor check. */
  rn = bgp_node_lookup (bgp->route[afi][safi], p);
  if (rn)
    {
      bgp_static = rn->info;
      bgp_unlock_node (rn);

      if (bgp_static->backdoor)
	{
	  if (bgp->distance_local[afi][safi])
	    return bgp->distance_local[afi][safi];
	  else
	    return ZEBRA_IBGP_DISTANCE_DEFAULT;
	}
    }

  if (peer->sort == BGP_PEER_EBGP)
    {
      if (bgp->distance_ebgp[afi][safi])
	return bgp->distance_ebgp[afi][safi];
      return ZEBRA_EBGP_DISTANCE_DEFAULT;
    }
  else
    {
      if (bgp->distance_ibgp[afi][safi])
	return bgp->distance_ibgp[afi][safi];
      return ZEBRA_IBGP_DISTANCE_DEFAULT;
    }
}

DEFUN (bgp_distance,
       bgp_distance_cmd,
       "distance bgp (1-255) (1-255) (1-255)",
       "Define an administrative distance\n"
       "BGP distance\n"
       "Distance for routes external to the AS\n"
       "Distance for routes internal to the AS\n"
       "Distance for local routes\n")
{
  VTY_DECLVAR_CONTEXT(bgp, bgp);
  int idx_number = 2;
  int idx_number_2 = 3;
  int idx_number_3 = 4;
  afi_t afi;
  safi_t safi;

  afi = bgp_node_afi (vty);
  safi = bgp_node_safi (vty);

  bgp->distance_ebgp[afi][safi] = atoi (argv[idx_number]->arg);
  bgp->distance_ibgp[afi][safi] = atoi (argv[idx_number_2]->arg);
  bgp->distance_local[afi][safi] = atoi (argv[idx_number_3]->arg);
  return CMD_SUCCESS;
}

DEFUN (no_bgp_distance,
       no_bgp_distance_cmd,
       "no distance bgp [(1-255) (1-255) (1-255)]",
       NO_STR
       "Define an administrative distance\n"
       "BGP distance\n"
       "Distance for routes external to the AS\n"
       "Distance for routes internal to the AS\n"
       "Distance for local routes\n")
{
  VTY_DECLVAR_CONTEXT(bgp, bgp);
  afi_t afi;
  safi_t safi;

  afi = bgp_node_afi (vty);
  safi = bgp_node_safi (vty);

  bgp->distance_ebgp[afi][safi] = 0;
  bgp->distance_ibgp[afi][safi] = 0;
  bgp->distance_local[afi][safi] = 0;
  return CMD_SUCCESS;
}


DEFUN (bgp_distance_source,
       bgp_distance_source_cmd,
       "distance (1-255) A.B.C.D/M",
       "Define an administrative distance\n"
       "Administrative distance\n"
       "IP source prefix\n")
{
  int idx_number = 1;
  int idx_ipv4_prefixlen = 2;
  bgp_distance_set (vty, argv[idx_number]->arg, argv[idx_ipv4_prefixlen]->arg, NULL);
  return CMD_SUCCESS;
}

DEFUN (no_bgp_distance_source,
       no_bgp_distance_source_cmd,
       "no distance (1-255) A.B.C.D/M",
       NO_STR
       "Define an administrative distance\n"
       "Administrative distance\n"
       "IP source prefix\n")
{
  int idx_number = 2;
  int idx_ipv4_prefixlen = 3;
  bgp_distance_unset (vty, argv[idx_number]->arg, argv[idx_ipv4_prefixlen]->arg, NULL);
  return CMD_SUCCESS;
}

DEFUN (bgp_distance_source_access_list,
       bgp_distance_source_access_list_cmd,
       "distance (1-255) A.B.C.D/M WORD",
       "Define an administrative distance\n"
       "Administrative distance\n"
       "IP source prefix\n"
       "Access list name\n")
{
  int idx_number = 1;
  int idx_ipv4_prefixlen = 2;
  int idx_word = 3;
  bgp_distance_set (vty, argv[idx_number]->arg, argv[idx_ipv4_prefixlen]->arg, argv[idx_word]->arg);
  return CMD_SUCCESS;
}

DEFUN (no_bgp_distance_source_access_list,
       no_bgp_distance_source_access_list_cmd,
       "no distance (1-255) A.B.C.D/M WORD",
       NO_STR
       "Define an administrative distance\n"
       "Administrative distance\n"
       "IP source prefix\n"
       "Access list name\n")
{
  int idx_number = 2;
  int idx_ipv4_prefixlen = 3;
  int idx_word = 4;
  bgp_distance_unset (vty, argv[idx_number]->arg, argv[idx_ipv4_prefixlen]->arg, argv[idx_word]->arg);
  return CMD_SUCCESS;
}

DEFUN (ipv6_bgp_distance_source,
       ipv6_bgp_distance_source_cmd,
       "distance (1-255) X:X::X:X/M",
       "Define an administrative distance\n"
       "Administrative distance\n"
       "IP source prefix\n")
{
  bgp_distance_set (vty, argv[1]->arg, argv[2]->arg, NULL);
  return CMD_SUCCESS;
}

DEFUN (no_ipv6_bgp_distance_source,
       no_ipv6_bgp_distance_source_cmd,
       "no distance (1-255) X:X::X:X/M",
       NO_STR
       "Define an administrative distance\n"
       "Administrative distance\n"
       "IP source prefix\n")
{
  bgp_distance_unset (vty, argv[2]->arg, argv[3]->arg, NULL);
  return CMD_SUCCESS;
}

DEFUN (ipv6_bgp_distance_source_access_list,
       ipv6_bgp_distance_source_access_list_cmd,
       "distance (1-255) X:X::X:X/M WORD",
       "Define an administrative distance\n"
       "Administrative distance\n"
       "IP source prefix\n"
       "Access list name\n")
{
  bgp_distance_set (vty, argv[1]->arg, argv[2]->arg, argv[3]->arg);
  return CMD_SUCCESS;
}

DEFUN (no_ipv6_bgp_distance_source_access_list,
       no_ipv6_bgp_distance_source_access_list_cmd,
       "no distance (1-255) X:X::X:X/M WORD",
       NO_STR
       "Define an administrative distance\n"
       "Administrative distance\n"
       "IP source prefix\n"
       "Access list name\n")
{
  bgp_distance_unset (vty, argv[2]->arg, argv[3]->arg, argv[4]->arg);
  return CMD_SUCCESS;
}

DEFUN (bgp_damp_set,
       bgp_damp_set_cmd,
       "bgp dampening [(1-45) [(1-20000) (1-20000) (1-255)]]",
       "BGP Specific commands\n"
       "Enable route-flap dampening\n"
       "Half-life time for the penalty\n"
       "Value to start reusing a route\n"
       "Value to start suppressing a route\n"
       "Maximum duration to suppress a stable route\n")
{
  VTY_DECLVAR_CONTEXT(bgp, bgp);
  int idx_half_life = 2;
  int idx_reuse = 3;
  int idx_suppress = 4;
  int idx_max_suppress = 5;
  int half = DEFAULT_HALF_LIFE * 60;
  int reuse = DEFAULT_REUSE;
  int suppress = DEFAULT_SUPPRESS;
  int max = 4 * half;

  if (argc == 6)
    {
      half = atoi (argv[idx_half_life]->arg) * 60;
      reuse = atoi (argv[idx_reuse]->arg);
      suppress = atoi (argv[idx_suppress]->arg);
      max = atoi (argv[idx_max_suppress]->arg) * 60;
    }
  else if (argc == 3)
    {
      half = atoi (argv[idx_half_life]->arg) * 60;
      max = 4 * half;
    }

  if (suppress < reuse)
    {
      vty_out (vty, "Suppress value cannot be less than reuse value %s",
                    VTY_NEWLINE);
      return 0;
    }

  return bgp_damp_enable (bgp, bgp_node_afi (vty), bgp_node_safi (vty),
			  half, reuse, suppress, max);
}

DEFUN (bgp_damp_unset,
       bgp_damp_unset_cmd,
       "no bgp dampening [(1-45) [(1-20000) (1-20000) (1-255)]]",
       NO_STR
       "BGP Specific commands\n"
       "Enable route-flap dampening\n"
       "Half-life time for the penalty\n"
       "Value to start reusing a route\n"
       "Value to start suppressing a route\n"
       "Maximum duration to suppress a stable route\n")
{
  VTY_DECLVAR_CONTEXT(bgp, bgp);
  return bgp_damp_disable (bgp, bgp_node_afi (vty), bgp_node_safi (vty));
}

/* Display specified route of BGP table. */
static int
bgp_clear_damp_route (struct vty *vty, const char *view_name, 
                      const char *ip_str, afi_t afi, safi_t safi, 
                      struct prefix_rd *prd, int prefix_check)
{
  int ret;
  struct prefix match;
  struct bgp_node *rn;
  struct bgp_node *rm;
  struct bgp_info *ri;
  struct bgp_info *ri_temp;
  struct bgp *bgp;
  struct bgp_table *table;

  /* BGP structure lookup. */
  if (view_name)
    {
      bgp = bgp_lookup_by_name (view_name);
      if (bgp == NULL)
	{
	  vty_out (vty, "%% Can't find BGP instance %s%s", view_name, VTY_NEWLINE);
	  return CMD_WARNING;
	}
    }
  else
    {
      bgp = bgp_get_default ();
      if (bgp == NULL)
	{
	  vty_out (vty, "%% No BGP process is configured%s", VTY_NEWLINE);
	  return CMD_WARNING;
	}
    }

  /* Check IP address argument. */
  ret = str2prefix (ip_str, &match);
  if (! ret)
    {
      vty_out (vty, "%% address is malformed%s", VTY_NEWLINE);
      return CMD_WARNING;
    }

  match.family = afi2family (afi);

  if ((safi == SAFI_MPLS_VPN) || (safi == SAFI_ENCAP))
    {
      for (rn = bgp_table_top (bgp->rib[AFI_IP][safi]); rn; rn = bgp_route_next (rn))
        {
          if (prd && memcmp (rn->p.u.val, prd->val, 8) != 0)
            continue;

	  if ((table = rn->info) != NULL)
	    if ((rm = bgp_node_match (table, &match)) != NULL)
              {
                if (! prefix_check || rm->p.prefixlen == match.prefixlen)
                  {
                    ri = rm->info;
                    while (ri)
                      {
                        if (ri->extra && ri->extra->damp_info)
                          {
                            ri_temp = ri->next;
                            bgp_damp_info_free (ri->extra->damp_info, 1);
                            ri = ri_temp;
                          }
                        else
                          ri = ri->next;
                      }
                  }

                bgp_unlock_node (rm);
              }
        }
    }
  else
    {
      if ((rn = bgp_node_match (bgp->rib[afi][safi], &match)) != NULL)
        {
          if (! prefix_check || rn->p.prefixlen == match.prefixlen)
            {
              ri = rn->info;
              while (ri)
                {
                  if (ri->extra && ri->extra->damp_info)
                    {
                      ri_temp = ri->next;
                      bgp_damp_info_free (ri->extra->damp_info, 1);
                      ri = ri_temp;
                    }
                  else
                    ri = ri->next;
                }
            }

          bgp_unlock_node (rn);
        }
    }

  return CMD_SUCCESS;
}

DEFUN (clear_ip_bgp_dampening,
       clear_ip_bgp_dampening_cmd,
       "clear ip bgp dampening",
       CLEAR_STR
       IP_STR
       BGP_STR
       "Clear route flap dampening information\n")
{
  bgp_damp_info_clean ();
  return CMD_SUCCESS;
}

DEFUN (clear_ip_bgp_dampening_prefix,
       clear_ip_bgp_dampening_prefix_cmd,
       "clear ip bgp dampening A.B.C.D/M",
       CLEAR_STR
       IP_STR
       BGP_STR
       "Clear route flap dampening information\n"
       "IPv4 prefix\n")
{
  int idx_ipv4_prefixlen = 4;
  return bgp_clear_damp_route (vty, NULL, argv[idx_ipv4_prefixlen]->arg, AFI_IP,
			       SAFI_UNICAST, NULL, 1);
}

DEFUN (clear_ip_bgp_dampening_address,
       clear_ip_bgp_dampening_address_cmd,
       "clear ip bgp dampening A.B.C.D",
       CLEAR_STR
       IP_STR
       BGP_STR
       "Clear route flap dampening information\n"
       "Network to clear damping information\n")
{
  int idx_ipv4 = 4;
  return bgp_clear_damp_route (vty, NULL, argv[idx_ipv4]->arg, AFI_IP,
			       SAFI_UNICAST, NULL, 0);
}

DEFUN (clear_ip_bgp_dampening_address_mask,
       clear_ip_bgp_dampening_address_mask_cmd,
       "clear ip bgp dampening A.B.C.D A.B.C.D",
       CLEAR_STR
       IP_STR
       BGP_STR
       "Clear route flap dampening information\n"
       "Network to clear damping information\n"
       "Network mask\n")
{
  int idx_ipv4 = 4;
  int idx_ipv4_2 = 5;
  int ret;
  char prefix_str[BUFSIZ];

  ret = netmask_str2prefix_str (argv[idx_ipv4]->arg, argv[idx_ipv4_2]->arg, prefix_str);
  if (! ret)
    {
      vty_out (vty, "%% Inconsistent address and mask%s", VTY_NEWLINE);
      return CMD_WARNING;
    }

  return bgp_clear_damp_route (vty, NULL, prefix_str, AFI_IP,
			       SAFI_UNICAST, NULL, 0);
}

/* also used for encap safi */
static int
bgp_config_write_network_vpn (struct vty *vty, struct bgp *bgp,
				afi_t afi, safi_t safi, int *write)
{
  struct bgp_node *prn;
  struct bgp_node *rn;
  struct bgp_table *table;
  struct prefix *p;
  struct prefix_rd *prd;
  struct bgp_static *bgp_static;
  u_int32_t label;
  char buf[SU_ADDRSTRLEN];
  char rdbuf[RD_ADDRSTRLEN];
  
  /* Network configuration. */
  for (prn = bgp_table_top (bgp->route[afi][safi]); prn; prn = bgp_route_next (prn))
    if ((table = prn->info) != NULL)
      for (rn = bgp_table_top (table); rn; rn = bgp_route_next (rn)) 
	if ((bgp_static = rn->info) != NULL)
	  {
	    p = &rn->p;
	    prd = (struct prefix_rd *) &prn->p;

	    /* "address-family" display.  */
	    bgp_config_write_family_header (vty, afi, safi, write);

	    /* "network" configuration display.  */
	    prefix_rd2str (prd, rdbuf, RD_ADDRSTRLEN);
	    label = decode_label (bgp_static->tag);

	    vty_out (vty, "  network %s/%d rd %s tag %d",
		     inet_ntop (p->family, &p->u.prefix, buf, SU_ADDRSTRLEN), 
		     p->prefixlen,
		     rdbuf, label);
	    vty_out (vty, "%s", VTY_NEWLINE);
	  }
  return 0;
}

/* Configuration of static route announcement and aggregate
   information. */
int
bgp_config_write_network (struct vty *vty, struct bgp *bgp,
			  afi_t afi, safi_t safi, int *write)
{
  struct bgp_node *rn;
  struct prefix *p;
  struct bgp_static *bgp_static;
  struct bgp_aggregate *bgp_aggregate;
  char buf[SU_ADDRSTRLEN];
  
  if ((safi == SAFI_MPLS_VPN) || (safi == SAFI_ENCAP))
    return bgp_config_write_network_vpn (vty, bgp, afi, safi, write);

  /* Network configuration. */
  for (rn = bgp_table_top (bgp->route[afi][safi]); rn; rn = bgp_route_next (rn)) 
    if ((bgp_static = rn->info) != NULL)
      {
	p = &rn->p;

	/* "address-family" display.  */
	bgp_config_write_family_header (vty, afi, safi, write);

	/* "network" configuration display.  */
	if (bgp_option_check (BGP_OPT_CONFIG_CISCO) && afi == AFI_IP)
	  {
	    u_int32_t destination; 
	    struct in_addr netmask;

	    destination = ntohl (p->u.prefix4.s_addr);
	    masklen2ip (p->prefixlen, &netmask);
	    vty_out (vty, "  network %s",
		     inet_ntop (p->family, &p->u.prefix, buf, SU_ADDRSTRLEN));

	    if ((IN_CLASSC (destination) && p->prefixlen == 24)
		|| (IN_CLASSB (destination) && p->prefixlen == 16)
		|| (IN_CLASSA (destination) && p->prefixlen == 8)
		|| p->u.prefix4.s_addr == 0)
	      {
		/* Natural mask is not display. */
	      }
	    else
	      vty_out (vty, " mask %s", inet_ntoa (netmask));
	  }
	else
	  {
	    vty_out (vty, "  network %s/%d",
		     inet_ntop (p->family, &p->u.prefix, buf, SU_ADDRSTRLEN), 
		     p->prefixlen);
	  }

	if (bgp_static->rmap.name)
	  vty_out (vty, " route-map %s", bgp_static->rmap.name);
	else 
	  {
	    if (bgp_static->backdoor)
	      vty_out (vty, " backdoor");
          }

	vty_out (vty, "%s", VTY_NEWLINE);
      }

  /* Aggregate-address configuration. */
  for (rn = bgp_table_top (bgp->aggregate[afi][safi]); rn; rn = bgp_route_next (rn))
    if ((bgp_aggregate = rn->info) != NULL)
      {
	p = &rn->p;

	/* "address-family" display.  */
	bgp_config_write_family_header (vty, afi, safi, write);

	if (bgp_option_check (BGP_OPT_CONFIG_CISCO) && afi == AFI_IP)
	  {
	    struct in_addr netmask;

	    masklen2ip (p->prefixlen, &netmask);
	    vty_out (vty, "  aggregate-address %s %s",
		     inet_ntop (p->family, &p->u.prefix, buf, SU_ADDRSTRLEN),
		     inet_ntoa (netmask));
	  }
	else
	  {
	    vty_out (vty, "  aggregate-address %s/%d",
		     inet_ntop (p->family, &p->u.prefix, buf, SU_ADDRSTRLEN),
		     p->prefixlen);
	  }

	if (bgp_aggregate->as_set)
	  vty_out (vty, " as-set");
	
	if (bgp_aggregate->summary_only)
	  vty_out (vty, " summary-only");

	vty_out (vty, "%s", VTY_NEWLINE);
      }

  return 0;
}

int
bgp_config_write_distance (struct vty *vty, struct bgp *bgp, afi_t afi,
			   safi_t safi, int *write)
{
  struct bgp_node *rn;
  struct bgp_distance *bdistance;

  /* Distance configuration. */
  if (bgp->distance_ebgp[afi][safi]
      && bgp->distance_ibgp[afi][safi]
      && bgp->distance_local[afi][safi]
      && (bgp->distance_ebgp[afi][safi] != ZEBRA_EBGP_DISTANCE_DEFAULT
	  || bgp->distance_ibgp[afi][safi] != ZEBRA_IBGP_DISTANCE_DEFAULT
	  || bgp->distance_local[afi][safi] != ZEBRA_IBGP_DISTANCE_DEFAULT))
    {
      bgp_config_write_family_header (vty, afi, safi, write);
      vty_out (vty, "  distance bgp %d %d %d%s",
	       bgp->distance_ebgp[afi][safi], bgp->distance_ibgp[afi][safi],
	       bgp->distance_local[afi][safi], VTY_NEWLINE);
    }

  for (rn = bgp_table_top (bgp_distance_table[afi][safi]); rn;
       rn = bgp_route_next (rn))
    if ((bdistance = rn->info) != NULL)
      {
	char buf[PREFIX_STRLEN];

	bgp_config_write_family_header (vty, afi, safi, write);
	vty_out (vty, "  distance %d %s %s%s", bdistance->distance,
		 prefix2str (&rn->p, buf, sizeof (buf)),
		 bdistance->access_list ? bdistance->access_list : "",
		 VTY_NEWLINE);
      }

  return *write;
}

/* Allocate routing table structure and install commands. */
void
bgp_route_init (void)
{
  afi_t afi;
  safi_t safi;

  /* Init BGP distance table. */
  for (afi = AFI_IP; afi < AFI_MAX; afi++)
    for (safi = SAFI_UNICAST; safi < SAFI_MAX; safi++)
      bgp_distance_table[afi][safi] = bgp_table_init (afi, safi);

  /* IPv4 BGP commands. */
  install_element (BGP_NODE, &bgp_table_map_cmd);
  install_element (BGP_NODE, &bgp_network_cmd);
  install_element (BGP_NODE, &bgp_network_mask_cmd);
  install_element (BGP_NODE, &bgp_network_mask_natural_cmd);
  install_element (BGP_NODE, &bgp_network_route_map_cmd);
  install_element (BGP_NODE, &bgp_network_mask_route_map_cmd);
  install_element (BGP_NODE, &bgp_network_mask_natural_route_map_cmd);
  install_element (BGP_NODE, &bgp_network_backdoor_cmd);
  install_element (BGP_NODE, &bgp_network_mask_backdoor_cmd);
  install_element (BGP_NODE, &bgp_network_mask_natural_backdoor_cmd);
  install_element (BGP_NODE, &no_bgp_table_map_cmd);
  install_element (BGP_NODE, &no_bgp_network_cmd);
  install_element (BGP_NODE, &no_bgp_network_mask_cmd);
  install_element (BGP_NODE, &no_bgp_network_mask_natural_cmd);

  install_element (BGP_NODE, &aggregate_address_cmd);
  install_element (BGP_NODE, &aggregate_address_mask_cmd);
  install_element (BGP_NODE, &no_aggregate_address_cmd);
  install_element (BGP_NODE, &no_aggregate_address_mask_cmd);

  /* IPv4 unicast configuration.  */
  install_element (BGP_IPV4_NODE, &bgp_table_map_cmd);
  install_element (BGP_IPV4_NODE, &bgp_network_cmd);
  install_element (BGP_IPV4_NODE, &bgp_network_mask_cmd);
  install_element (BGP_IPV4_NODE, &bgp_network_mask_natural_cmd);
  install_element (BGP_IPV4_NODE, &bgp_network_route_map_cmd);
  install_element (BGP_IPV4_NODE, &bgp_network_mask_route_map_cmd);
  install_element (BGP_IPV4_NODE, &bgp_network_mask_natural_route_map_cmd);
  install_element (BGP_IPV4_NODE, &no_bgp_table_map_cmd);
  install_element (BGP_IPV4_NODE, &no_bgp_network_cmd);
  install_element (BGP_IPV4_NODE, &no_bgp_network_mask_cmd);
  install_element (BGP_IPV4_NODE, &no_bgp_network_mask_natural_cmd);
  
  install_element (BGP_IPV4_NODE, &aggregate_address_cmd);
  install_element (BGP_IPV4_NODE, &aggregate_address_mask_cmd);
  install_element (BGP_IPV4_NODE, &no_aggregate_address_cmd);
  install_element (BGP_IPV4_NODE, &no_aggregate_address_mask_cmd);

  /* IPv4 multicast configuration.  */
  install_element (BGP_IPV4M_NODE, &bgp_table_map_cmd);
  install_element (BGP_IPV4M_NODE, &bgp_network_cmd);
  install_element (BGP_IPV4M_NODE, &bgp_network_mask_cmd);
  install_element (BGP_IPV4M_NODE, &bgp_network_mask_natural_cmd);
  install_element (BGP_IPV4M_NODE, &bgp_network_route_map_cmd);
  install_element (BGP_IPV4M_NODE, &bgp_network_mask_route_map_cmd);
  install_element (BGP_IPV4M_NODE, &bgp_network_mask_natural_route_map_cmd);
  install_element (BGP_IPV4M_NODE, &no_bgp_table_map_cmd);
  install_element (BGP_IPV4M_NODE, &no_bgp_network_cmd);
  install_element (BGP_IPV4M_NODE, &no_bgp_network_mask_cmd);
  install_element (BGP_IPV4M_NODE, &no_bgp_network_mask_natural_cmd);
  install_element (BGP_IPV4M_NODE, &aggregate_address_cmd);
  install_element (BGP_IPV4M_NODE, &aggregate_address_mask_cmd);
  install_element (BGP_IPV4M_NODE, &no_aggregate_address_cmd);
  install_element (BGP_IPV4M_NODE, &no_aggregate_address_mask_cmd);

  install_element (VIEW_NODE, &show_ip_bgp_instance_all_cmd);
  install_element (VIEW_NODE, &show_ip_bgp_cmd);
  install_element (VIEW_NODE, &show_ip_bgp_route_cmd);
  install_element (VIEW_NODE, &show_ip_bgp_regexp_cmd);

  install_element (VIEW_NODE, &show_ip_bgp_instance_neighbor_advertised_route_cmd);
  install_element (VIEW_NODE, &show_ip_bgp_neighbor_routes_cmd);
  install_element (VIEW_NODE, &show_ip_bgp_neighbor_received_prefix_filter_cmd);
#ifdef KEEP_OLD_VPN_COMMANDS
  install_element (VIEW_NODE, &show_ip_bgp_vpn_all_route_prefix_cmd);
#endif /* KEEP_OLD_VPN_COMMANDS */

 /* BGP dampening clear commands */
  install_element (ENABLE_NODE, &clear_ip_bgp_dampening_cmd);
  install_element (ENABLE_NODE, &clear_ip_bgp_dampening_prefix_cmd);

  install_element (ENABLE_NODE, &clear_ip_bgp_dampening_address_cmd);
  install_element (ENABLE_NODE, &clear_ip_bgp_dampening_address_mask_cmd);

  /* prefix count */
  install_element (ENABLE_NODE, &show_ip_bgp_instance_neighbor_prefix_counts_cmd);
#ifdef KEEP_OLD_VPN_COMMANDS
  install_element (ENABLE_NODE, &show_ip_bgp_vpn_neighbor_prefix_counts_cmd);
#endif /* KEEP_OLD_VPN_COMMANDS */

  /* New config IPv6 BGP commands.  */
  install_element (BGP_IPV6_NODE, &bgp_table_map_cmd);
  install_element (BGP_IPV6_NODE, &ipv6_bgp_network_cmd);
  install_element (BGP_IPV6_NODE, &ipv6_bgp_network_route_map_cmd);
  install_element (BGP_IPV6_NODE, &no_bgp_table_map_cmd);
  install_element (BGP_IPV6_NODE, &no_ipv6_bgp_network_cmd);

  install_element (BGP_IPV6_NODE, &ipv6_aggregate_address_cmd);
  install_element (BGP_IPV6_NODE, &no_ipv6_aggregate_address_cmd);

  install_element (BGP_IPV6M_NODE, &ipv6_bgp_network_cmd);
  install_element (BGP_IPV6M_NODE, &no_ipv6_bgp_network_cmd);

  install_element (BGP_NODE, &bgp_distance_cmd);
  install_element (BGP_NODE, &no_bgp_distance_cmd);
  install_element (BGP_NODE, &bgp_distance_source_cmd);
  install_element (BGP_NODE, &no_bgp_distance_source_cmd);
  install_element (BGP_NODE, &bgp_distance_source_access_list_cmd);
  install_element (BGP_NODE, &no_bgp_distance_source_access_list_cmd);
  install_element (BGP_IPV4_NODE, &bgp_distance_cmd);
  install_element (BGP_IPV4_NODE, &no_bgp_distance_cmd);
  install_element (BGP_IPV4_NODE, &bgp_distance_source_cmd);
  install_element (BGP_IPV4_NODE, &no_bgp_distance_source_cmd);
  install_element (BGP_IPV4_NODE, &bgp_distance_source_access_list_cmd);
  install_element (BGP_IPV4_NODE, &no_bgp_distance_source_access_list_cmd);
  install_element (BGP_IPV4M_NODE, &bgp_distance_cmd);
  install_element (BGP_IPV4M_NODE, &no_bgp_distance_cmd);
  install_element (BGP_IPV4M_NODE, &bgp_distance_source_cmd);
  install_element (BGP_IPV4M_NODE, &no_bgp_distance_source_cmd);
  install_element (BGP_IPV4M_NODE, &bgp_distance_source_access_list_cmd);
  install_element (BGP_IPV4M_NODE, &no_bgp_distance_source_access_list_cmd);
  install_element (BGP_IPV6_NODE, &bgp_distance_cmd);
  install_element (BGP_IPV6_NODE, &no_bgp_distance_cmd);
  install_element (BGP_IPV6_NODE, &ipv6_bgp_distance_source_cmd);
  install_element (BGP_IPV6_NODE, &no_ipv6_bgp_distance_source_cmd);
  install_element (BGP_IPV6_NODE, &ipv6_bgp_distance_source_access_list_cmd);
  install_element (BGP_IPV6_NODE, &no_ipv6_bgp_distance_source_access_list_cmd);
  install_element (BGP_IPV6M_NODE, &bgp_distance_cmd);
  install_element (BGP_IPV6M_NODE, &no_bgp_distance_cmd);
  install_element (BGP_IPV6M_NODE, &ipv6_bgp_distance_source_cmd);
  install_element (BGP_IPV6M_NODE, &no_ipv6_bgp_distance_source_cmd);
  install_element (BGP_IPV6M_NODE, &ipv6_bgp_distance_source_access_list_cmd);
  install_element (BGP_IPV6M_NODE, &no_ipv6_bgp_distance_source_access_list_cmd);

  install_element (BGP_NODE, &bgp_damp_set_cmd);
  install_element (BGP_NODE, &bgp_damp_unset_cmd);
  install_element (BGP_IPV4_NODE, &bgp_damp_set_cmd);
  install_element (BGP_IPV4_NODE, &bgp_damp_unset_cmd);

  /* IPv4 Multicast Mode */
  install_element (BGP_IPV4M_NODE, &bgp_damp_set_cmd);
  install_element (BGP_IPV4M_NODE, &bgp_damp_unset_cmd);

  /* Large Communities */
  install_element (VIEW_NODE, &show_ip_bgp_large_community_list_cmd);
  install_element (VIEW_NODE, &show_ip_bgp_large_community_cmd);
}

void
bgp_route_finish (void)
{
  afi_t afi;
  safi_t safi;

  for (afi = AFI_IP; afi < AFI_MAX; afi++)
    for (safi = SAFI_UNICAST; safi < SAFI_MAX; safi++)
      {
	bgp_table_unlock (bgp_distance_table[afi][safi]);
	bgp_distance_table[afi][safi] = NULL;
      }
}<|MERGE_RESOLUTION|>--- conflicted
+++ resolved
@@ -7842,9 +7842,6 @@
                                   use_json);
 }
 
-<<<<<<< HEAD
-static int bgp_table_stats (struct vty *vty, struct bgp *bgp, afi_t afi, safi_t safi);
-=======
 static int
 bgp_show_lcommunity (struct vty *vty, struct bgp *bgp, int argc,
                      struct cmd_token **argv, afi_t afi, safi_t safi, u_char uj)
@@ -7996,7 +7993,8 @@
   else
     return bgp_show (vty, bgp, afi, safi, bgp_show_type_lcommunity_all, NULL, uj);
 }
->>>>>>> 1e782044
+
+static int bgp_table_stats (struct vty *vty, struct bgp *bgp, afi_t afi, safi_t safi);
 
 /* BGP route print out function. */
 DEFUN (show_ip_bgp,
@@ -9284,12 +9282,8 @@
 
 DEFUN (show_ip_bgp_instance_neighbor_advertised_route,
        show_ip_bgp_instance_neighbor_advertised_route_cmd,
-<<<<<<< HEAD
        "show [ip] bgp [<view|vrf> WORD] [<ipv4|ipv6> [<unicast|multicast|vpn|encap>]] "
        "neighbors <A.B.C.D|X:X::X:X|WORD> [<received-routes|advertised-routes> [route-map WORD]] [json]",
-=======
-       "show [ip] bgp [<view|vrf> WORD] [<ipv4 [<unicast|multicast>]|ipv6 [<unicast|multicast>]|encap [unicast]|vpnv4 [unicast]>] neighbors <A.B.C.D|X:X::X:X|WORD> <received-routes|advertised-routes> [route-map WORD] [json]",
->>>>>>> 1e782044
        SHOW_STR
        IP_STR
        BGP_STR
